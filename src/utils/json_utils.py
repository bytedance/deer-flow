# Copyright (c) 2025 Bytedance Ltd. and/or its affiliates
# SPDX-License-Identifier: MIT

import json
<<<<<<< HEAD
import logging

=======
from typing import Any
>>>>>>> 1bfec3ad
import json_repair

logger = logging.getLogger(__name__)


def sanitize_args(args: Any) -> str:
    """
    Sanitize tool call arguments to prevent special character issues.

    Args:
        args: Tool call arguments string

    Returns:
        str: Sanitized arguments string
    """
    if not isinstance(args, str):
        return ""
    else:
        return (
            args.replace("[", "&#91;")
            .replace("]", "&#93;")
            .replace("{", "&#123;")
            .replace("}", "&#125;")
        )


def repair_json_output(content: str) -> str:
    """
    Repair and normalize JSON output.

    Args:
        content (str): String content that may contain JSON

    Returns:
        str: Repaired JSON string, or original content if not JSON
    """
    content = content.strip()

    try:
        # Try to repair and parse JSON
        repaired_content = json_repair.loads(content)
        if not isinstance(repaired_content, dict) and not isinstance(
            repaired_content, list
        ):
            logger.warning("Repaired content is not a valid JSON object or array.")
            return content
        content = json.dumps(repaired_content, ensure_ascii=False)
    except Exception as e:
        logger.warning(f"JSON repair failed: {e}")

    return content<|MERGE_RESOLUTION|>--- conflicted
+++ resolved
@@ -2,12 +2,8 @@
 # SPDX-License-Identifier: MIT
 
 import json
-<<<<<<< HEAD
 import logging
-
-=======
 from typing import Any
->>>>>>> 1bfec3ad
 import json_repair
 
 logger = logging.getLogger(__name__)
