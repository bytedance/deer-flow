--- conflicted
+++ resolved
@@ -116,7 +116,7 @@
         if messages:
             resume_msg += f" {messages[-1]['content']}"
         input_ = Command(resume=resume_msg)
-<<<<<<< HEAD
+
     builder = build_base_graph()
     saver, db_uri = get_checkpointer()
     async with saver.from_conn_string(db_uri) as checkpointer:
@@ -155,61 +155,25 @@
                 continue
             message_chunk, message_metadata = cast(
                 tuple[BaseMessage, dict[str, any]], event_data
-=======
-    async for agent, _, event_data in graph.astream(
-        input_,
-        config={
-            "thread_id": thread_id,
-            "resources": resources,
-            "max_plan_iterations": max_plan_iterations,
-            "max_step_num": max_step_num,
-            "max_search_results": max_search_results,
-            "mcp_settings": mcp_settings,
-            "report_style": report_style.value,
-            "enable_deep_thinking": enable_deep_thinking,
-        },
-        stream_mode=["messages", "updates"],
-        subgraphs=True,
-    ):
-        if isinstance(event_data, dict):
-            if "__interrupt__" in event_data:
-                yield _make_event(
-                    "interrupt",
-                    {
-                        "thread_id": thread_id,
-                        "id": event_data["__interrupt__"][0].ns[0],
-                        "role": "assistant",
-                        "content": event_data["__interrupt__"][0].value,
-                        "finish_reason": "interrupt",
-                        "options": [
-                            {"text": "Edit plan", "value": "edit_plan"},
-                            {"text": "Start research", "value": "accepted"},
-                        ],
-                    },
-                )
-            continue
-        message_chunk, message_metadata = cast(
-            tuple[BaseMessage, dict[str, any]], event_data
-        )
-        # Handle empty agent tuple gracefully
-        agent_name = "unknown"
-        if agent and len(agent) > 0:
-            agent_name = agent[0].split(":")[0] if ":" in agent[0] else agent[0]
-        event_stream_message: dict[str, any] = {
-            "thread_id": thread_id,
-            "agent": agent_name,
-            "id": message_chunk.id,
-            "role": "assistant",
-            "content": message_chunk.content,
-        }
-        if message_chunk.additional_kwargs.get("reasoning_content"):
-            event_stream_message["reasoning_content"] = message_chunk.additional_kwargs[
-                "reasoning_content"
-            ]
-        if message_chunk.response_metadata.get("finish_reason"):
-            event_stream_message["finish_reason"] = message_chunk.response_metadata.get(
-                "finish_reason"
->>>>>>> b04225b7
+            )
+            # Handle empty agent tuple gracefully
+            agent_name = "unknown"
+            if agent and len(agent) > 0:
+                agent_name = agent[0].split(":")[0] if ":" in agent[0] else agent[0]
+            event_stream_message: dict[str, any] = {
+                "thread_id": thread_id,
+                "agent": agent_name,
+                "id": message_chunk.id,
+                "role": "assistant",
+                "content": message_chunk.content,
+            }
+            if message_chunk.additional_kwargs.get("reasoning_content"):
+                event_stream_message["reasoning_content"] = message_chunk.additional_kwargs[
+                    "reasoning_content"
+                ]
+            if message_chunk.response_metadata.get("finish_reason"):
+                event_stream_message["finish_reason"] = message_chunk.response_metadata.get(
+                    "finish_reason"
             )
             event_stream_message: dict[str, any] = {
                 "thread_id": thread_id,
