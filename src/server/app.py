--- conflicted
+++ resolved
@@ -5,13 +5,10 @@
 import base64
 import json
 import logging
-<<<<<<< HEAD
-
+
+import os
 from typing import Annotated, Any, List, cast, Optional
-=======
-import os
-from typing import Annotated, Any, List, cast
->>>>>>> 497a2a39
+
 from uuid import uuid4
 
 from fastapi import FastAPI, HTTPException, Query, Depends
@@ -61,15 +58,13 @@
 from src.server.middleware.auth import authenticate_user, create_access_token, get_current_user, require_admin_user, generate_csrf_token
 
 logger = logging.getLogger(__name__)
-<<<<<<< HEAD
-=======
 
 # Configure Windows event loop policy for PostgreSQL compatibility
 # On Windows, psycopg requires a selector-based event loop, not the default ProactorEventLoop
 if os.name == "nt":
     asyncio.set_event_loop_policy(asyncio.WindowsSelectorEventLoopPolicy())
 
->>>>>>> 497a2a39
+
 INTERNAL_SERVER_ERROR_DETAIL = "Internal Server Error"
 
 app = FastAPI(
