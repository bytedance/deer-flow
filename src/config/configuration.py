# Copyright (c) 2025 Bytedance Ltd. and/or its affiliates
# SPDX-License-Identifier: MIT

import logging
import os
from dataclasses import dataclass, field, fields
from typing import Any, Optional

from langchain_core.runnables import RunnableConfig

from src.rag.retriever import Resource
from src.config.report_style import ReportStyle

logger = logging.getLogger(__name__)

_TRUTHY = {"1", "true", "yes", "y", "on"}


def get_bool_env(name: str, default: bool = False) -> bool:
    val = os.getenv(name)
    if val is None:
        return default
    return str(val).strip().lower() in _TRUTHY


def get_str_env(name: str, default: str = "") -> str:
    val = os.getenv(name)
    return default if val is None else str(val).strip()


def get_int_env(name: str, default: int = 0) -> int:
    val = os.getenv(name)
    if val is None:
        return default
    try:
        return int(val.strip())
    except ValueError:
        logger.warning(
            f"Invalid integer value for {name}: {val}. Using default {default}."
        )
        return default


def get_recursion_limit(default: int = 25) -> int:
    """Get the recursion limit from environment variable or use default.

    Args:
        default: Default recursion limit if environment variable is not set or invalid

    Returns:
        int: The recursion limit to use
    """
<<<<<<< HEAD
    try:
        env_value_str = os.getenv("AGENT_RECURSION_LIMIT", str(default))
        parsed_limit = int(env_value_str)
        
        if parsed_limit > 0:
            logger.info(f"Recursion limit set to: {parsed_limit}")
            return parsed_limit
        else:
            logger.warning(
                f"AGENT_RECURSION_LIMIT value '{env_value_str}' (parsed as {parsed_limit}) is not positive. "
                f"Using default value {default}."
            )
            return default
    except ValueError:
        raw_env_value = os.getenv("AGENT_RECURSION_LIMIT")
=======
    env_value_str = get_str_env("AGENT_RECURSION_LIMIT", str(default))
    parsed_limit = get_int_env("AGENT_RECURSION_LIMIT", default)

    if parsed_limit > 0:
        logger.info(f"Recursion limit set to: {parsed_limit}")
        return parsed_limit
    else:
>>>>>>> 1bfec3ad
        logger.warning(
            f"AGENT_RECURSION_LIMIT value '{env_value_str}' (parsed as {parsed_limit}) is not positive. "
            f"Using default value {default}."
        )
        return default


@dataclass(kw_only=True)
class Configuration:
    """The configurable fields."""

    resources: list[Resource] = field(
        default_factory=list
    )  # Resources to be used for the research
    max_plan_iterations: int = 1  # Maximum number of plan iterations
    max_step_num: int = 3  # Maximum number of steps in a plan
    max_search_results: int = 3  # Maximum number of search results
    mcp_settings: dict = None  # MCP settings, including dynamic loaded tools
    report_style: str = ReportStyle.ACADEMIC.value  # Report style
    enable_deep_thinking: bool = False  # Whether to enable deep thinking
    mcp_planner_integration: bool = True  # Whether to enable MCP tool integration in planner

    def validate_mcp_planner_integration(self) -> bool:
        """验证 MCP planner 集成配置的有效性。
        
        Returns:
            bool: 配置是否有效
        """
        if not self.mcp_planner_integration:
            return True  # 如果禁用，则总是有效
        
        # 检查是否有 MCP 设置
        if not self.mcp_settings:
            return False
        
        # 检查是否有配置的服务器
        servers = self.mcp_settings.get("servers", {})
        if not servers:
            return False
        
        # 检查是否至少有一个服务器启用了工具
        for server_name, server_config in servers.items():
            if server_config.get("enabled_tools"):
                return True
        
        return False

    @classmethod
    def from_runnable_config(
        cls, config: Optional[RunnableConfig] = None
    ) -> "Configuration":
        """Create a Configuration instance from a RunnableConfig."""
        configurable = (
            config["configurable"] if config and "configurable" in config else {}
        )
        values: dict[str, Any] = {
            f.name: os.environ.get(f.name.upper(), configurable.get(f.name))
            for f in fields(cls)
            if f.init
        }
        instance = cls(**{k: v for k, v in values.items() if v})
        
        # 验证 MCP planner 集成配置
        if instance.mcp_planner_integration:
            if instance.validate_mcp_planner_integration():
                logger.info("MCP planner integration is enabled and configured correctly")
            else:
                logger.warning("MCP planner integration is enabled but configuration is invalid, disabling it")
                instance.mcp_planner_integration = False
        else:
            logger.info("MCP planner integration is disabled")
        
        return instance<|MERGE_RESOLUTION|>--- conflicted
+++ resolved
@@ -50,23 +50,7 @@
     Returns:
         int: The recursion limit to use
     """
-<<<<<<< HEAD
-    try:
-        env_value_str = os.getenv("AGENT_RECURSION_LIMIT", str(default))
-        parsed_limit = int(env_value_str)
-        
-        if parsed_limit > 0:
-            logger.info(f"Recursion limit set to: {parsed_limit}")
-            return parsed_limit
-        else:
-            logger.warning(
-                f"AGENT_RECURSION_LIMIT value '{env_value_str}' (parsed as {parsed_limit}) is not positive. "
-                f"Using default value {default}."
-            )
-            return default
-    except ValueError:
-        raw_env_value = os.getenv("AGENT_RECURSION_LIMIT")
-=======
+
     env_value_str = get_str_env("AGENT_RECURSION_LIMIT", str(default))
     parsed_limit = get_int_env("AGENT_RECURSION_LIMIT", default)
 
@@ -74,7 +58,6 @@
         logger.info(f"Recursion limit set to: {parsed_limit}")
         return parsed_limit
     else:
->>>>>>> 1bfec3ad
         logger.warning(
             f"AGENT_RECURSION_LIMIT value '{env_value_str}' (parsed as {parsed_limit}) is not positive. "
             f"Using default value {default}."
