# Copyright (c) 2025 Bytedance Ltd. and/or its affiliates
# SPDX-License-Identifier: MIT

import json
import logging
import uuid
from datetime import datetime
from typing import List, Optional, Tuple, cast
import psycopg
from psycopg.rows import dict_row
from pymongo import MongoClient
from langgraph.store.memory import InMemoryStore
from src.config.configuration import get_bool_env, get_str_env


class ChatStreamManager:
    """
    Manages chat stream messages with persistent storage and in-memory caching.

    This class handles the storage and retrieval of chat messages using both
    an in-memory store for temporary data and MongoDB or PostgreSQL for persistent storage.
    It tracks message chunks and consolidates them when a conversation finishes.

    Attributes:
        store (InMemoryStore): In-memory storage for temporary message chunks
        mongo_client (MongoClient): MongoDB client connection
        mongo_db (Database): MongoDB database instance
        postgres_conn (psycopg.Connection): PostgreSQL connection
        logger (logging.Logger): Logger instance for this class
    """

    def __init__(
        self, checkpoint_saver: bool = False, db_uri: Optional[str] = None
    ) -> None:
        """
        Initialize the ChatStreamManager with database connections.

        Args:
            db_uri: Database connection URI. Supports MongoDB (mongodb://) and PostgreSQL (postgresql://)
                   If None, uses LANGGRAPH_CHECKPOINT_DB_URL env var or defaults to localhost
        """
        self.logger = logging.getLogger(__name__)
        self.store = InMemoryStore()
        self.checkpoint_saver = checkpoint_saver
        # Use provided URI or fall back to environment variable or default
        self.db_uri = db_uri

        # Initialize database connections
        self.mongo_client = None
        self.mongo_db = None
        self.postgres_conn = None

        if self.checkpoint_saver:
            if self.db_uri.startswith("mongodb://"):
                self._init_mongodb()
            elif self.db_uri.startswith("postgresql://") or self.db_uri.startswith(
                "postgres://"
            ):
                self._init_postgresql()
            else:
                self.logger.warning(
                    f"Unsupported database URI scheme: {self.db_uri}. "
                    "Supported schemes: mongodb://, postgresql://, postgres://"
                )
        else:
            self.logger.warning("Checkpoint saver is disabled")

    def _init_mongodb(self) -> None:
        """Initialize MongoDB connection."""

        try:
            self.mongo_client = MongoClient(self.db_uri)
            self.mongo_db = self.mongo_client.checkpointing_db
            # Test connection
            self.mongo_client.admin.command("ping")
            self.logger.info("Successfully connected to MongoDB")
        except Exception as e:
            self.logger.error(f"Failed to connect to MongoDB: {e}")

    def _init_postgresql(self) -> None:
        """Initialize PostgreSQL connection and create table if needed."""

        try:
            self.postgres_conn = psycopg.connect(self.db_uri, row_factory=dict_row)
            self.logger.info("Successfully connected to PostgreSQL")
            self._create_chat_streams_table()
            self._create_langgraph_events_table()
            self._create_research_replays_table()
        except Exception as e:
            self.logger.error(f"Failed to connect to PostgreSQL: {e}")

    def _create_chat_streams_table(self) -> None:
        """Create the chat_streams table if it doesn't exist."""
        try:
            with self.postgres_conn.cursor() as cursor:
                create_table_sql = """
                CREATE TABLE IF NOT EXISTS chat_streams (
                    id UUID PRIMARY KEY DEFAULT gen_random_uuid(),
                    thread_id VARCHAR(255) NOT NULL UNIQUE,
                    messages JSONB NOT NULL,
                    ts TIMESTAMP WITH TIME ZONE NOT NULL DEFAULT NOW()
                );
                
                CREATE INDEX IF NOT EXISTS idx_chat_streams_thread_id ON chat_streams(thread_id);
                CREATE INDEX IF NOT EXISTS idx_chat_streams_ts ON chat_streams(ts);
                """
                cursor.execute(create_table_sql)
                self.postgres_conn.commit()
                self.logger.info("Chat streams table created/verified successfully")
        except Exception as e:
            self.logger.error(f"Failed to create chat_streams table: {e}")
            if self.postgres_conn:
                self.postgres_conn.rollback()

    def _create_langgraph_events_table(self) -> None:
        """Create the langgraph_events table if it doesn't exist."""
        try:
            with self.postgres_conn.cursor() as cursor:
                create_table_sql = """
                CREATE TABLE IF NOT EXISTS langgraph_events (
                    id UUID PRIMARY KEY DEFAULT gen_random_uuid(),
                    thread_id VARCHAR(255) NOT NULL,
                    event VARCHAR(255) NOT NULL,
                    level VARCHAR(50) NOT NULL,
                    message JSONB NOT NULL,
                    ts TIMESTAMP WITH TIME ZONE NOT NULL DEFAULT NOW()
                );
                CREATE INDEX IF NOT EXISTS idx_langgraph_events_thread_id ON langgraph_events(thread_id);
                CREATE INDEX IF NOT EXISTS idx_langgraph_events_ts ON langgraph_events(ts);
                """
                cursor.execute(create_table_sql)
                self.postgres_conn.commit()
                self.logger.info("Langgraph events table created/verified successfully")
        except Exception as e:
            self.logger.error(f"Failed to create langgraph_events table: {e}")
            if self.postgres_conn:
                self.postgres_conn.rollback()

    def _create_research_replays_table(self) -> None:
        """Create the research_replays table if it doesn't exist."""
        try:
            with self.postgres_conn.cursor() as cursor:
                create_table_sql = """
                CREATE TABLE IF NOT EXISTS research_replays (
                    id UUID PRIMARY KEY DEFAULT gen_random_uuid(),
                    thread_id VARCHAR(255) NOT NULL,
                    research_topic VARCHAR(255) NOT NULL,
                    report_style VARCHAR(50) NOT NULL,
                    messages INTEGER NOT NULL,
                    ts TIMESTAMP WITH TIME ZONE NOT NULL DEFAULT NOW()
                );
                CREATE INDEX IF NOT EXISTS idx_research_replays_thread_id ON research_replays(thread_id);
                CREATE INDEX IF NOT EXISTS idx_research_replays_ts ON research_replays(ts);
                """
                cursor.execute(create_table_sql)
                self.postgres_conn.commit()
                self.logger.info("Research replays table created/verified successfully")
        except Exception as e:
            self.logger.error(f"Failed to create research_replays table: {e}")
            if self.postgres_conn:
                self.postgres_conn.rollback()

    def _process_stream_messages(self, stream_message: dict | str | None) -> str:
        if stream_message is None:
            return ""
        if isinstance(stream_message, str):
            # If stream_message is a string, return it directly
            return stream_message
        if not isinstance(stream_message, dict):
            # If stream_message is not a dict, return an empty string
            return ""
        messages = cast(list, stream_message.get("messages", []))
        # remove the first message which is usually the system prompt
        if messages and isinstance(messages, list) and len(messages) > 0:
            # Decode byte messages back to strings
            decoded_messages = []
            for message in messages:
                if isinstance(message, bytes):
                    decoded_messages.append(message.decode("utf-8"))
                else:
                    decoded_messages.append(str(message))
            # Return all messages except the first one
            valid_messages = []
            for message in decoded_messages:
                if (
                    str(message).find("event:") == -1
                    and str(message).find("data:") == -1
                ):
                    continue
                if str(message).find("message_chunk") > -1:
                    if (
                        str(message).find("content") > -1
                        or str(message).find("reasoning_content") > -1
                        or str(message).find("finish_reason") > -1
                    ):
                        valid_messages.append(message)

                else:
                    valid_messages.append(message)
            return "".join(valid_messages) if valid_messages else ""
        elif messages and isinstance(messages, str):
            # If messages is a single string, return it directly
            return messages
        else:
            # If no messages found, return an empty string
            return ""

    def log_research_replays(
        self, thread_id: str, research_topic: str, report_style: str, messages: int
    ) -> None:
        if not self.checkpoint_saver:
            logging.warning(
                "Checkpoint saver is disabled, cannot retrieve conversation"
            )
            return None
        if self.mongo_db is None and self.postgres_conn is None:
            logging.warning("No DB connection available")
            return None
        if self.mongo_db is not None:
            try:
                collection = self.mongo_db.research_replays
                # Update existing conversation with new messages count
                if messages > 0:
                    existing_document = collection.find_one({"thread_id": thread_id})
                    if existing_document:
                        update_result = collection.update_one(
                            {"thread_id": thread_id},
                            {
                                "$set": {
                                    "messages": messages,
                                }
                            },
                        )
                        self.logger.info(
                            f"Updated research replay for thread {thread_id}: "
                            f"{update_result.modified_count} documents modified"
                        )
                else:
                    result = collection.insert_one(
                        {
                            "thread_id": thread_id,
                            "research_topic": research_topic,
                            "report_style": report_style,
                            "messages": messages,
                            "ts": datetime.now(),
                            "id": uuid.uuid4().hex,
                        }
                    )
                    self.logger.info(f"Event logged: {result.inserted_id}")
            except Exception as e:
                self.logger.error(f"Error logging event: {e}")
        elif self.postgres_conn is not None:
            try:
                # Update existing conversation with new messages count
                if messages > 0:
                    with self.postgres_conn.cursor() as cursor:
                        cursor.execute(
                            "SELECT id FROM research_replays WHERE thread_id = %s",
                            (thread_id,),
                        )
                        existing_record = cursor.fetchone()
                    if existing_record:
                        with self.postgres_conn.cursor() as cursor:
                            cursor.execute(
                                """
                                UPDATE research_replays
                                SET messages = %s
                                WHERE thread_id = %s
                                """,
                                (messages, thread_id),
                            )
                        self.postgres_conn.commit()
                        self.logger.info(
                            f"Updated research replay for thread {thread_id}: "
                            f"{cursor.rowcount} rows modified"
                        )
                else:
                    with self.postgres_conn.cursor() as cursor:
                        cursor.execute(
                            """
                        INSERT INTO research_replays (thread_id, research_topic, report_style, messages, ts)
                        VALUES (%s, %s, %s, %s, %s)
                        """,
                            (
                                thread_id,
                                research_topic,
                                report_style,
                                messages,
                                datetime.now(),
                            ),
                        )
                    self.postgres_conn.commit()
                    self.logger.info("Research replay logged successfully")
            except Exception as e:
                self.logger.error(f"Error logging research replay: {e}")

    def log_graph_event(
        self, thread_id: str, event: str, level: str, message: dict
    ) -> None:
        """
        Log an event related to a conversation thread.
        Args:
            thread_id (str): Unique identifier for the conversation thread
            event (str): Event type or name
            level (str): Log level (e.g., "info", "warning", "error")
            message (dict): Additional message data to log
        """
        if not self.checkpoint_saver:
            logging.warning(
                "Checkpoint saver is disabled, cannot retrieve conversation"
            )
            return None
        if self.mongo_db is None and self.postgres_conn is None:
            logging.warning("No mongodb connection available")
            return None
        if self.mongo_db is not None:
            try:
                collection = self.mongo_db.langgraph_events
                result = collection.insert_one(
                    {
                        "thread_id": thread_id,
                        "event": event,
                        "level": level,
                        "message": message,
                        "ts": datetime.now(),
                        "id": uuid.uuid4().hex,
                    }
                )
                self.logger.info(f"Event logged: {result.inserted_id}")
            except Exception as e:
                self.logger.error(f"Error logging event: {e}")
        elif self.postgres_conn is not None:
            try:
                with self.postgres_conn.cursor() as cursor:
                    cursor.execute(
                        """
                        INSERT INTO langgraph_events (thread_id, event, level, message, ts)
                        VALUES (%s, %s, %s, %s, %s)
                        """,
                        (
                            thread_id,
                            event,
                            level,
                            json.dumps(message),
                            datetime.now(),
                        ),
                    )
                    self.postgres_conn.commit()
                    self.logger.info("Event logged successfully")
            except Exception as e:
                self.logger.error(f"Error logging event: {e}")

    def get_messages_by_id(self, thread_id: str) -> Optional[str]:
        """Retrieve a conversation by thread_id."""
        if not self.checkpoint_saver:
            logging.warning(
                "Checkpoint saver is disabled, cannot retrieve conversation"
            )
            return None
        if self.mongo_db is None and self.postgres_conn is None:
            logging.warning("No database connection available")
            return None
        if self.mongo_db is not None:
            # MongoDB retrieval
            collection = self.mongo_db.chat_streams
            conversation = collection.find_one({"thread_id": thread_id})
            if conversation is None:
                logging.warning(f"No conversation found for thread_id: {thread_id}")
                return None
            messages = self._process_stream_messages(conversation)
            return messages
        elif self.postgres_conn:
            # PostgreSQL retrieval
            with self.postgres_conn.cursor() as cursor:
                cursor.execute(
                    "SELECT * FROM chat_streams WHERE thread_id = %s", (thread_id,)
                )
                conversation = cursor.fetchone()
                if conversation is None:
                    logging.warning(f"No conversation found for thread_id: {thread_id}")
                    return None
                messages = self._process_stream_messages(conversation)
                return messages
        else:
            logging.warning("No database connection available")
            return None

    def get_stream_messages(self, limit: int = 10, sort: str = "ts") -> List[dict]:
        """
        Retrieve chat stream messages from the database.
        Args:
            limit (int): Maximum number of messages to retrieve
            sort (str): Field to sort by, default is 'ts' (timestamp)
        Returns:
            List[dict]: List of chat stream messages, sorted by the specified field
        """
        if not self.checkpoint_saver:
            self.logger.warning(
                "Checkpoint saver is disabled, cannot retrieve messages"
            )
            return []
        if self.mongo_db is None and self.postgres_conn is None:
            self.logger.warning("No database connection available")
            return []
        try:
            if self.mongo_db is not None:
                # MongoDB retrieval
                collection = self.mongo_db.research_replays
                cursor = collection.find().sort(sort, -1).limit(limit)
                messages = list(cursor) if cursor is not None else []
                return messages
            elif self.postgres_conn:
                # PostgreSQL retrieval
                with self.postgres_conn.cursor() as cursor:
                    query = (
                        f"SELECT * FROM research_replays ORDER BY {sort} DESC LIMIT %s"
                    )
                    cursor.execute(query, (limit,))
                    messages = cursor.fetchall()
                    return messages
            else:
                self.logger.warning("No database connection available")
                return []
        except Exception as e:
            self.logger.error(f"Error retrieving chat stream messages: {e}")
            return []

    def process_stream_message(
        self, thread_id: str, message: str, finish_reason: str
    ) -> bool:
        """
        Process and store a chat stream message chunk.

        This method handles individual message chunks during streaming and consolidates
        them into a complete message when the stream finishes. Messages are stored
        temporarily in memory and permanently in MongoDB when complete.

        Args:
            thread_id: Unique identifier for the conversation thread
            message: The message content or chunk to store
            finish_reason: Reason for message completion ("stop", "interrupt", or partial)

        Returns:
            bool: True if message was processed successfully, False otherwise
        """
        if not thread_id or not isinstance(thread_id, str):
            self.logger.warning("Invalid thread_id provided")
            return False

        if not message:
            self.logger.warning("Empty message provided")
            return False

        try:
            # Create namespace for this thread's messages
            store_namespace: Tuple[str, str] = ("messages", thread_id)

            # Get or initialize message cursor for tracking chunks
            cursor = self.store.get(store_namespace, "cursor")
            current_index = 0

            if cursor is None:
                # Initialize cursor for new conversation
                self.store.put(store_namespace, "cursor", {"index": 0})
            else:
                # Increment index for next chunk
                current_index = int(cursor.value.get("index", 0)) + 1
                self.store.put(store_namespace, "cursor", {"index": current_index})

            # Store the current message chunk
            self.store.put(store_namespace, f"chunk_{current_index}", message)

            # Check if conversation is complete and should be persisted
            if finish_reason in ("stop", "interrupt"):
                return self._persist_complete_conversation(
                    thread_id, store_namespace, current_index
                )

            return True

        except Exception as e:
            self.logger.error(
                f"Error processing stream message for thread {thread_id}: {e}"
            )
            return False

    def _persist_complete_conversation(
        self, thread_id: str, store_namespace: Tuple[str, str], final_index: int
    ) -> bool:
        """
        Persist completed conversation to database (MongoDB or PostgreSQL).

        Retrieves all message chunks from memory store and saves the complete
        conversation to the configured database for permanent storage.

        Args:
            thread_id: Unique identifier for the conversation thread
            store_namespace: Namespace tuple for accessing stored messages
            final_index: The final chunk index for this conversation

        Returns:
            bool: True if persistence was successful, False otherwise
        """
        try:
            # Retrieve all message chunks from memory store
            # Get all messages up to the final index including cursor metadata
            memories = self.store.search(store_namespace, limit=final_index + 2)

            # Extract message content, filtering out cursor metadata
            messages: List[str] = []
            for item in memories:
                value = item.dict().get("value", "")
                # Skip cursor metadata, only include actual message chunks
                if value and not isinstance(value, dict):
                    messages.append(str(value))

            if not messages:
                self.logger.warning(f"No messages found for thread {thread_id}")
                return False

            if not self.checkpoint_saver:
                self.logger.warning("Checkpoint saver is disabled")
                return False
            # Log the event of persisting conversation
            self.log_research_replays(thread_id, "", "", len(messages))
            # Choose persistence method based on available connection
            if self.mongo_db is not None:
                return self._persist_to_mongodb(thread_id, messages)
            elif self.postgres_conn is not None:
                return self._persist_to_postgresql(thread_id, messages)
            else:
                self.logger.warning("No database connection available")
                return False

        except Exception as e:
            self.logger.error(
                f"Error persisting conversation for thread {thread_id}: {e}"
            )
            return False

    def _persist_to_mongodb(self, thread_id: str, messages: List[str]) -> bool:
        """Persist conversation to MongoDB."""
        try:
            # Get MongoDB collection for chat streams
            collection = self.mongo_db.chat_streams

            # Check if conversation already exists in database
            existing_document = collection.find_one({"thread_id": thread_id})

            current_timestamp = datetime.now()

            if existing_document:
                # Update existing conversation with new messages
                update_result = collection.update_one(
                    {"thread_id": thread_id},
                    {"$set": {"messages": messages, "ts": current_timestamp}},
                )
                self.logger.info(
                    f"Updated conversation for thread {thread_id}: "
                    f"{update_result.modified_count} documents modified"
                )
                return update_result.modified_count > 0
            else:
                # Create new conversation document
                new_document = {
                    "thread_id": thread_id,
                    "messages": messages,
                    "ts": current_timestamp,
                    "id": uuid.uuid4().hex,
                }
                insert_result = collection.insert_one(new_document)
                self.logger.info(
                    f"Created new conversation: {insert_result.inserted_id}"
                )
                return insert_result.inserted_id is not None

        except Exception as e:
            self.logger.error(f"Error persisting to MongoDB: {e}")
            return False

    def _persist_to_postgresql(self, thread_id: str, messages: List[str]) -> bool:
        """Persist conversation to PostgreSQL."""
        try:
            with self.postgres_conn.cursor() as cursor:
                # Check if conversation already exists
                cursor.execute(
                    "SELECT id FROM chat_streams WHERE thread_id = %s", (thread_id,)
                )
                existing_record = cursor.fetchone()

                current_timestamp = datetime.now()
                messages_json = json.dumps(messages)

                if existing_record:
                    # Update existing conversation with new messages
                    cursor.execute(
                        """
                        UPDATE chat_streams 
                        SET messages = %s, ts = %s 
                        WHERE thread_id = %s
                        """,
                        (messages_json, current_timestamp, thread_id),
                    )
                    affected_rows = cursor.rowcount
                    self.postgres_conn.commit()

                    self.logger.info(
                        f"Updated conversation for thread {thread_id}: "
                        f"{affected_rows} rows modified"
                    )
                    return affected_rows > 0
                else:
                    # Create new conversation record
                    conversation_id = uuid.uuid4()
                    cursor.execute(
                        """
                        INSERT INTO chat_streams (id, thread_id, messages, ts) 
                        VALUES (%s, %s, %s, %s)
                        """,
                        (conversation_id, thread_id, messages_json, current_timestamp),
                    )
                    affected_rows = cursor.rowcount
                    self.postgres_conn.commit()

                    self.logger.info(
                        f"Created new conversation with ID: {conversation_id}"
                    )
                    return affected_rows > 0

        except Exception as e:
            self.logger.error(f"Error persisting to PostgreSQL: {e}")
            if self.postgres_conn:
                self.postgres_conn.rollback()
            return False

    def close(self) -> None:
        """Close database connections."""
        try:
            if self.mongo_client is not None:
                self.mongo_client.close()
                self.logger.info("MongoDB connection closed")
        except Exception as e:
            self.logger.error(f"Error closing MongoDB connection: {e}")

        try:
            if self.postgres_conn is not None:
                self.postgres_conn.close()
                self.logger.info("PostgreSQL connection closed")
        except Exception as e:
            self.logger.error(f"Error closing PostgreSQL connection: {e}")

    def __enter__(self):
        """Context manager entry."""
        return self

    def __exit__(self, exc_type, exc_val, exc_tb):
        """Context manager exit - close connections."""
        self.close()


# Global instance for backward compatibility
# TODO: Consider using dependency injection instead of global instance
_default_manager = ChatStreamManager(
    checkpoint_saver=get_bool_env("LANGGRAPH_CHECKPOINT_SAVER", False),
    db_uri=get_str_env("LANGGRAPH_CHECKPOINT_DB_URL", "mongodb://localhost:27017"),
)


def chat_stream_message(thread_id: str, message: str, finish_reason: str) -> bool:
    """
    Legacy function wrapper for backward compatibility.

    Args:
        thread_id: Unique identifier for the conversation thread
        message: The message content to store
        finish_reason: Reason for message completion

    Returns:
        bool: True if message was processed successfully
    """
    checkpoint_saver = get_bool_env("LANGGRAPH_CHECKPOINT_SAVER", False)
    if checkpoint_saver:
        return _default_manager.process_stream_message(
            thread_id, message, finish_reason
        )
    else:
<<<<<<< HEAD
        logging.warning("Checkpoint saver is disabled, message not processed")
        return False


def list_conversations(limit: int, sort: str = "ts"):
    checkpoint_saver = get_bool_env("LANGGRAPH_CHECKPOINT_SAVER", False)
    if checkpoint_saver:
        return _default_manager.get_stream_messages(limit, sort)
    else:
        logging.warning("Checkpoint saver is disabled, message not processed")
        return []


def get_conversation(thread_id: str):
    """Retrieve a conversation by thread_id."""
    checkpoint_saver = get_bool_env("LANGGRAPH_CHECKPOINT_SAVER", False)
    if checkpoint_saver:
        return _default_manager.get_messages_by_id(thread_id)
    else:
        logging.warning("Checkpoint saver is disabled, message not processed")
        return ""


def log_graph_event(thread_id: str, event: str, level: str, message: dict):
    checkpoint_saver = get_bool_env("LANGGRAPH_CHECKPOINT_SAVER", False)
    if checkpoint_saver:
        return _default_manager.log_graph_event(thread_id, event, level, message)
    else:
        logging.warning("Checkpoint saver is disabled, message not processed")
        return ""


def log_research_replays(
    thread_id: str, research_topic: str, report_style: str, messages: int
):
    checkpoint_saver = get_bool_env("LANGGRAPH_CHECKPOINT_SAVER", False)
    if checkpoint_saver:
        return _default_manager.log_research_replays(
            thread_id, research_topic, report_style, messages
        )
    else:
        logging.warning("Checkpoint saver is disabled, message not processed")
        return ""
=======
        return False
>>>>>>> c2186c1e
<|MERGE_RESOLUTION|>--- conflicted
+++ resolved
@@ -684,8 +684,6 @@
             thread_id, message, finish_reason
         )
     else:
-<<<<<<< HEAD
-        logging.warning("Checkpoint saver is disabled, message not processed")
         return False
 
 
@@ -727,7 +725,4 @@
         )
     else:
         logging.warning("Checkpoint saver is disabled, message not processed")
-        return ""
-=======
-        return False
->>>>>>> c2186c1e
+        return ""