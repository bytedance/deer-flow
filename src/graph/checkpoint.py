# Copyright (c) 2025 Bytedance Ltd. and/or its affiliates
# SPDX-License-Identifier: MIT

import json
import logging
import uuid
from datetime import datetime
from typing import List, Optional, Tuple

import psycopg
from langgraph.store.memory import InMemoryStore
from psycopg.rows import dict_row
from pymongo import MongoClient
<<<<<<< HEAD

from src.config.configuration import get_bool_env, get_str_env
=======
from langgraph.store.memory import InMemoryStore
from src.config.loader import get_bool_env, get_str_env
>>>>>>> bbc49a04


class ChatStreamManager:
    """
    Manages chat stream messages with persistent storage and in-memory caching.

    This class handles the storage and retrieval of chat messages using both
    an in-memory store for temporary data and MongoDB or PostgreSQL for persistent storage.
    It tracks message chunks and consolidates them when a conversation finishes.

    Attributes:
        store (InMemoryStore): In-memory storage for temporary message chunks
        mongo_client (MongoClient): MongoDB client connection
        mongo_db (Database): MongoDB database instance
        postgres_conn (psycopg.Connection): PostgreSQL connection
        logger (logging.Logger): Logger instance for this class
    """

    def __init__(
        self, checkpoint_saver: bool = False, db_uri: Optional[str] = None
    ) -> None:
        """
        Initialize the ChatStreamManager with database connections.

        Args:
            db_uri: Database connection URI. Supports MongoDB (mongodb://) and PostgreSQL (postgresql://)
                   If None, uses LANGGRAPH_CHECKPOINT_DB_URL env var or defaults to localhost
        """
        self.logger = logging.getLogger(__name__)
        self.store = InMemoryStore()
        self.checkpoint_saver = checkpoint_saver
        # Use provided URI or fall back to environment variable or default
        self.db_uri = db_uri

        # Initialize database connections
        self.mongo_client = None
        self.mongo_db = None
        self.postgres_conn = None

        if self.checkpoint_saver:
            if self.db_uri.startswith("mongodb://"):
                self._init_mongodb()
            elif self.db_uri.startswith("postgresql://") or self.db_uri.startswith(
                "postgres://"
            ):
                self._init_postgresql()
            else:
                self.logger.warning(
                    f"Unsupported database URI scheme: {self.db_uri}. "
                    "Supported schemes: mongodb://, postgresql://, postgres://"
                )
        else:
            self.logger.warning("Checkpoint saver is disabled")

    def _init_mongodb(self) -> None:
        """Initialize MongoDB connection."""

        try:
            self.mongo_client = MongoClient(self.db_uri)
            self.mongo_db = self.mongo_client.checkpointing_db
            # Test connection
            self.mongo_client.admin.command("ping")
            self.logger.info("Successfully connected to MongoDB")
        except Exception as e:
            self.logger.error(f"Failed to connect to MongoDB: {e}")

    def _init_postgresql(self) -> None:
        """Initialize PostgreSQL connection and create table if needed."""

        try:
            self.postgres_conn = psycopg.connect(self.db_uri, row_factory=dict_row)
            self.logger.info("Successfully connected to PostgreSQL")
            self._create_chat_streams_table()
        except Exception as e:
            self.logger.error(f"Failed to connect to PostgreSQL: {e}")

    def _create_chat_streams_table(self) -> None:
        """Create the chat_streams table if it doesn't exist."""
        try:
            with self.postgres_conn.cursor() as cursor:
                create_table_sql = """
                CREATE TABLE IF NOT EXISTS chat_streams (
                    id UUID PRIMARY KEY DEFAULT gen_random_uuid(),
                    thread_id VARCHAR(255) NOT NULL UNIQUE,
                    messages JSONB NOT NULL,
                    ts TIMESTAMP WITH TIME ZONE NOT NULL DEFAULT NOW()
                );
                
                CREATE INDEX IF NOT EXISTS idx_chat_streams_thread_id ON chat_streams(thread_id);
                CREATE INDEX IF NOT EXISTS idx_chat_streams_ts ON chat_streams(ts);
                """
                cursor.execute(create_table_sql)
                self.postgres_conn.commit()
                self.logger.info("Chat streams table created/verified successfully")
        except Exception as e:
            self.logger.error(f"Failed to create chat_streams table: {e}")
            if self.postgres_conn:
                self.postgres_conn.rollback()

    def process_stream_message(
        self, thread_id: str, message: str, finish_reason: str
    ) -> bool:
        """
        Process and store a chat stream message chunk.

        This method handles individual message chunks during streaming and consolidates
        them into a complete message when the stream finishes. Messages are stored
        temporarily in memory and permanently in MongoDB when complete.

        Args:
            thread_id: Unique identifier for the conversation thread
            message: The message content or chunk to store
            finish_reason: Reason for message completion ("stop", "interrupt", or partial)

        Returns:
            bool: True if message was processed successfully, False otherwise
        """
        if not thread_id or not isinstance(thread_id, str):
            self.logger.warning("Invalid thread_id provided")
            return False

        if not message:
            self.logger.warning("Empty message provided")
            return False

        try:
            # Create namespace for this thread's messages
            store_namespace: Tuple[str, str] = ("messages", thread_id)

            # Get or initialize message cursor for tracking chunks
            cursor = self.store.get(store_namespace, "cursor")
            current_index = 0

            if cursor is None:
                # Initialize cursor for new conversation
                self.store.put(store_namespace, "cursor", {"index": 0})
            else:
                # Increment index for next chunk
                current_index = int(cursor.value.get("index", 0)) + 1
                self.store.put(store_namespace, "cursor", {"index": current_index})

            # Store the current message chunk
            self.store.put(store_namespace, f"chunk_{current_index}", message)

            # Check if conversation is complete and should be persisted
            if finish_reason in ("stop", "interrupt"):
                return self._persist_complete_conversation(
                    thread_id, store_namespace, current_index
                )

            return True

        except Exception as e:
            self.logger.error(
                f"Error processing stream message for thread {thread_id}: {e}"
            )
            return False

    def _persist_complete_conversation(
        self, thread_id: str, store_namespace: Tuple[str, str], final_index: int
    ) -> bool:
        """
        Persist completed conversation to database (MongoDB or PostgreSQL).

        Retrieves all message chunks from memory store and saves the complete
        conversation to the configured database for permanent storage.

        Args:
            thread_id: Unique identifier for the conversation thread
            store_namespace: Namespace tuple for accessing stored messages
            final_index: The final chunk index for this conversation

        Returns:
            bool: True if persistence was successful, False otherwise
        """
        try:
            # Retrieve all message chunks from memory store
            # Get all messages up to the final index including cursor metadata
            memories = self.store.search(store_namespace, limit=final_index + 2)

            # Extract message content, filtering out cursor metadata
            messages: List[str] = []
            for item in memories:
                value = item.dict().get("value", "")
                # Skip cursor metadata, only include actual message chunks
                if value and not isinstance(value, dict):
                    messages.append(str(value))

            if not messages:
                self.logger.warning(f"No messages found for thread {thread_id}")
                return False

            if not self.checkpoint_saver:
                self.logger.warning("Checkpoint saver is disabled")
                return False

            # Choose persistence method based on available connection
            if self.mongo_db is not None:
                return self._persist_to_mongodb(thread_id, messages)
            elif self.postgres_conn is not None:
                return self._persist_to_postgresql(thread_id, messages)
            else:
                self.logger.warning("No database connection available")
                return False

        except Exception as e:
            self.logger.error(
                f"Error persisting conversation for thread {thread_id}: {e}"
            )
            return False

    def _persist_to_mongodb(self, thread_id: str, messages: List[str]) -> bool:
        """Persist conversation to MongoDB."""
        try:
            # Get MongoDB collection for chat streams
            collection = self.mongo_db.chat_streams

            # Check if conversation already exists in database
            existing_document = collection.find_one({"thread_id": thread_id})

            current_timestamp = datetime.now()

            if existing_document:
                # Update existing conversation with new messages
                update_result = collection.update_one(
                    {"thread_id": thread_id},
                    {"$set": {"messages": messages, "ts": current_timestamp}},
                )
                self.logger.info(
                    f"Updated conversation for thread {thread_id}: "
                    f"{update_result.modified_count} documents modified"
                )
                return update_result.modified_count > 0
            else:
                # Create new conversation document
                new_document = {
                    "thread_id": thread_id,
                    "messages": messages,
                    "ts": current_timestamp,
                    "id": uuid.uuid4().hex,
                }
                insert_result = collection.insert_one(new_document)
                self.logger.info(
                    f"Created new conversation: {insert_result.inserted_id}"
                )
                return insert_result.inserted_id is not None

        except Exception as e:
            self.logger.error(f"Error persisting to MongoDB: {e}")
            return False

    def _persist_to_postgresql(self, thread_id: str, messages: List[str]) -> bool:
        """Persist conversation to PostgreSQL."""
        try:
            with self.postgres_conn.cursor() as cursor:
                # Check if conversation already exists
                cursor.execute(
                    "SELECT id FROM chat_streams WHERE thread_id = %s", (thread_id,)
                )
                existing_record = cursor.fetchone()

                current_timestamp = datetime.now()
                messages_json = json.dumps(messages)

                if existing_record:
                    # Update existing conversation with new messages
                    cursor.execute(
                        """
                        UPDATE chat_streams 
                        SET messages = %s, ts = %s 
                        WHERE thread_id = %s
                        """,
                        (messages_json, current_timestamp, thread_id),
                    )
                    affected_rows = cursor.rowcount
                    self.postgres_conn.commit()

                    self.logger.info(
                        f"Updated conversation for thread {thread_id}: "
                        f"{affected_rows} rows modified"
                    )
                    return affected_rows > 0
                else:
                    # Create new conversation record
                    conversation_id = uuid.uuid4()
                    cursor.execute(
                        """
                        INSERT INTO chat_streams (id, thread_id, messages, ts) 
                        VALUES (%s, %s, %s, %s)
                        """,
                        (conversation_id, thread_id, messages_json, current_timestamp),
                    )
                    affected_rows = cursor.rowcount
                    self.postgres_conn.commit()

                    self.logger.info(
                        f"Created new conversation with ID: {conversation_id}"
                    )
                    return affected_rows > 0

        except Exception as e:
            self.logger.error(f"Error persisting to PostgreSQL: {e}")
            if self.postgres_conn:
                self.postgres_conn.rollback()
            return False

    def close(self) -> None:
        """Close database connections."""
        try:
            if self.mongo_client is not None:
                self.mongo_client.close()
                self.logger.info("MongoDB connection closed")
        except Exception as e:
            self.logger.error(f"Error closing MongoDB connection: {e}")

        try:
            if self.postgres_conn is not None:
                self.postgres_conn.close()
                self.logger.info("PostgreSQL connection closed")
        except Exception as e:
            self.logger.error(f"Error closing PostgreSQL connection: {e}")

    def __enter__(self):
        """Context manager entry."""
        return self

    def __exit__(self, exc_type, exc_val, exc_tb):
        """Context manager exit - close connections."""
        self.close()


# Global instance for backward compatibility
# TODO: Consider using dependency injection instead of global instance
_default_manager = ChatStreamManager(
    checkpoint_saver=get_bool_env("LANGGRAPH_CHECKPOINT_SAVER", False),
    db_uri=get_str_env("LANGGRAPH_CHECKPOINT_DB_URL", "mongodb://localhost:27017"),
)


def chat_stream_message(thread_id: str, message: str, finish_reason: str) -> bool:
    """
    Legacy function wrapper for backward compatibility.

    Args:
        thread_id: Unique identifier for the conversation thread
        message: The message content to store
        finish_reason: Reason for message completion

    Returns:
        bool: True if message was processed successfully
    """
    checkpoint_saver = get_bool_env("LANGGRAPH_CHECKPOINT_SAVER", False)
    if checkpoint_saver:
        return _default_manager.process_stream_message(
            thread_id, message, finish_reason
        )
    else:
        return False<|MERGE_RESOLUTION|>--- conflicted
+++ resolved
@@ -11,13 +11,8 @@
 from langgraph.store.memory import InMemoryStore
 from psycopg.rows import dict_row
 from pymongo import MongoClient
-<<<<<<< HEAD
-
-from src.config.configuration import get_bool_env, get_str_env
-=======
-from langgraph.store.memory import InMemoryStore
+
 from src.config.loader import get_bool_env, get_str_env
->>>>>>> bbc49a04
 
 
 class ChatStreamManager:
