# Copyright (c) 2025 Bytedance Ltd. and/or its affiliates
# SPDX-License-Identifier: MIT

import json
import logging
import os
from functools import partial
from typing import Annotated, Literal

from langchain_core.messages import AIMessage, HumanMessage, ToolMessage
from langchain_core.runnables import RunnableConfig
from langchain_core.tools import tool
from langchain_mcp_adapters.client import MultiServerMCPClient
from langgraph.types import Command, interrupt

from src.agents import create_agent
from src.config.agents import AGENT_LLM_MAP
from src.config.configuration import Configuration
from src.llms.llm import get_llm_by_type, get_llm_token_limit_by_type
from src.prompts.planner_model import Plan
from src.prompts.template import apply_prompt_template
from src.tools import (
    crawl_tool,
    get_retriever_tool,
    get_web_search_tool,
    python_repl_tool,
)
from src.tools.search import LoggedTavilySearch
from src.utils.context_manager import ContextManager, validate_message_content
from src.utils.json_utils import repair_json_output

from ..config import SELECTED_SEARCH_ENGINE, SearchEngine
from .types import State
from .utils import (
    build_clarified_topic_from_history,
    get_message_content,
    is_user_message,
    reconstruct_clarification_history,
)

logger = logging.getLogger(__name__)


@tool
def handoff_to_planner(
    research_topic: Annotated[str, "The topic of the research task to be handed off."],
    locale: Annotated[str, "The user's detected language locale (e.g., en-US, zh-CN)."],
):
    """Handoff to planner agent to do plan."""
    # This tool is not returning anything: we're just using it
    # as a way for LLM to signal that it needs to hand off to planner agent
    return


@tool
def handoff_after_clarification(
    locale: Annotated[str, "The user's detected language locale (e.g., en-US, zh-CN)."],
    research_topic: Annotated[
        str, "The clarified research topic based on all clarification rounds."
    ],
):
    """Handoff to planner after clarification rounds are complete. Pass all clarification history to planner for analysis."""
    return


def needs_clarification(state: dict) -> bool:
    """
    Check if clarification is needed based on current state.
    Centralized logic for determining when to continue clarification.
    """
    if not state.get("enable_clarification", False):
        return False

    clarification_rounds = state.get("clarification_rounds", 0)
    is_clarification_complete = state.get("is_clarification_complete", False)
    max_clarification_rounds = state.get("max_clarification_rounds", 3)

    # Need clarification if: enabled + has rounds + not complete + not exceeded max
    # Use <= because after asking the Nth question, we still need to wait for the Nth answer
    return (
        clarification_rounds > 0
        and not is_clarification_complete
        and clarification_rounds <= max_clarification_rounds
    )


def validate_and_fix_plan(plan: dict, enforce_web_search: bool = False) -> dict:
    """
    Validate and fix a plan to ensure it meets requirements.

    Args:
        plan: The plan dict to validate
        enforce_web_search: If True, ensure at least one step has need_search=true

    Returns:
        The validated/fixed plan dict
    """
    if not isinstance(plan, dict):
        return plan

    steps = plan.get("steps", [])

    if enforce_web_search:
        # Check if any step has need_search=true
        has_search_step = any(step.get("need_search", False) for step in steps)

        if not has_search_step and steps:
            # Ensure first research step has web search enabled
            for idx, step in enumerate(steps):
                if step.get("step_type") == "research":
                    step["need_search"] = True
                    logger.info(f"Enforced web search on research step at index {idx}")
                    break
            else:
                # Fallback: If no research step exists, convert the first step to a research step with web search enabled.
                # This ensures that at least one step will perform a web search as required.
                steps[0]["step_type"] = "research"
                steps[0]["need_search"] = True
                logger.info(
                    "Converted first step to research with web search enforcement"
                )
        elif not has_search_step and not steps:
            # Add a default research step if no steps exist
            logger.warning("Plan has no steps. Adding default research step.")
            plan["steps"] = [
                {
                    "need_search": True,
                    "title": "Initial Research",
                    "description": "Gather information about the topic",
                    "step_type": "research",
                }
            ]

    return plan


def background_investigation_node(state: State, config: RunnableConfig):
    logger.info("background investigation node is running.")
    configurable = Configuration.from_runnable_config(config)
    query = state.get("clarified_research_topic") or state.get("research_topic")
    background_investigation_results = []
    
    if SELECTED_SEARCH_ENGINE == SearchEngine.TAVILY.value:
        searched_content = LoggedTavilySearch(
            max_results=configurable.max_search_results
        ).invoke(query)
        # check if the searched_content is a tuple, then we need to unpack it
        if isinstance(searched_content, tuple):
            searched_content = searched_content[0]
        
        # Handle string JSON response (new format from fixed Tavily tool)
        if isinstance(searched_content, str):
            try:
                parsed = json.loads(searched_content)
                if isinstance(parsed, dict) and "error" in parsed:
                    logger.error(f"Tavily search error: {parsed['error']}")
                    background_investigation_results = []
                elif isinstance(parsed, list):
                    background_investigation_results = [
                        f"## {elem.get('title', 'Untitled')}\n\n{elem.get('content', 'No content')}" 
                        for elem in parsed
                    ]
                else:
                    logger.error(f"Unexpected Tavily response format: {searched_content}")
                    background_investigation_results = []
            except json.JSONDecodeError:
                logger.error(f"Failed to parse Tavily response as JSON: {searched_content}")
                background_investigation_results = []
        # Handle legacy list format
        elif isinstance(searched_content, list):
            background_investigation_results = [
                f"## {elem['title']}\n\n{elem['content']}" for elem in searched_content
            ]
            return {
                "background_investigation_results": "\n\n".join(
                    background_investigation_results
                )
            }
        else:
            logger.error(
                f"Tavily search returned malformed response: {searched_content}"
            )
            background_investigation_results = []
    else:
        background_investigation_results = get_web_search_tool(
            configurable.max_search_results
        ).invoke(query)
    
    return {
        "background_investigation_results": json.dumps(
            background_investigation_results, ensure_ascii=False
        )
    }


def planner_node(
    state: State, config: RunnableConfig
) -> Command[Literal["human_feedback", "reporter"]]:
    """Planner node that generate the full plan."""
    logger.info("Planner generating full plan")
    configurable = Configuration.from_runnable_config(config)
    plan_iterations = state["plan_iterations"] if state.get("plan_iterations", 0) else 0

<<<<<<< HEAD
    # For clarification feature: use the clarified research topic (complete history)
    if state.get("enable_clarification", False) and state.get(
        "clarified_research_topic"
    ):
        # Modify state to use clarified research topic instead of full conversation
        modified_state = state.copy()
        modified_state["messages"] = [
            {"role": "user", "content": state["clarified_research_topic"]}
        ]
        modified_state["research_topic"] = state["clarified_research_topic"]
        messages = apply_prompt_template("planner", modified_state, configurable)
=======
    # For clarification feature: only send the final clarified question to planner
    if state.get("enable_clarification", False) and state.get("clarified_question"):
        # Create a clean state with only the clarified question
        clean_state = {
            "messages": [{"role": "user", "content": state["clarified_question"]}],
            "locale": state.get("locale", "en-US"),
            "research_topic": state["clarified_question"],
        }
        messages = apply_prompt_template("planner", clean_state, configurable, state.get("locale", "en-US"))
>>>>>>> 5eada04f
        logger.info(
            f"Clarification mode: Using clarified research topic: {state['clarified_research_topic']}"
        )
    else:
        # Normal mode: use full conversation history
        messages = apply_prompt_template("planner", state, configurable, state.get("locale", "en-US"))

    if state.get("enable_background_investigation") and state.get(
        "background_investigation_results"
    ):
        messages += [
            {
                "role": "user",
                "content": (
                    "background investigation results of user query:\n"
                    + state["background_investigation_results"]
                    + "\n"
                ),
            }
        ]

    if configurable.enable_deep_thinking:
        llm = get_llm_by_type("reasoning")
    elif AGENT_LLM_MAP["planner"] == "basic":
        llm = get_llm_by_type("basic").with_structured_output(
            Plan,
            method="json_mode",
        )
    else:
        llm = get_llm_by_type(AGENT_LLM_MAP["planner"])

    # if the plan iterations is greater than the max plan iterations, return the reporter node
    if plan_iterations >= configurable.max_plan_iterations:
        return Command(goto="reporter")

    full_response = ""
    if AGENT_LLM_MAP["planner"] == "basic" and not configurable.enable_deep_thinking:
        response = llm.invoke(messages)
        full_response = response.model_dump_json(indent=4, exclude_none=True)
    else:
        response = llm.stream(messages)
        for chunk in response:
            full_response += chunk.content
    logger.debug(f"Current state messages: {state['messages']}")
    logger.info(f"Planner response: {full_response}")

    try:
        curr_plan = json.loads(repair_json_output(full_response))
    except json.JSONDecodeError:
        logger.warning("Planner response is not a valid JSON")
        if plan_iterations > 0:
            return Command(goto="reporter")
        else:
            return Command(goto="__end__")

    # Validate and fix plan to ensure web search requirements are met
    if isinstance(curr_plan, dict):
        curr_plan = validate_and_fix_plan(curr_plan, configurable.enforce_web_search)

    if isinstance(curr_plan, dict) and curr_plan.get("has_enough_context"):
        logger.info("Planner response has enough context.")
        new_plan = Plan.model_validate(curr_plan)
        return Command(
            update={
                "messages": [AIMessage(content=full_response, name="planner")],
                "current_plan": new_plan,
            },
            goto="reporter",
        )
    return Command(
        update={
            "messages": [AIMessage(content=full_response, name="planner")],
            "current_plan": full_response,
        },
        goto="human_feedback",
    )


def human_feedback_node(
    state: State, config: RunnableConfig
) -> Command[Literal["planner", "research_team", "reporter", "__end__"]]:
    current_plan = state.get("current_plan", "")
    # check if the plan is auto accepted
    auto_accepted_plan = state.get("auto_accepted_plan", False)
    if not auto_accepted_plan:
        feedback = interrupt("Please Review the Plan.")

        # if the feedback is not accepted, return the planner node
        if feedback and str(feedback).upper().startswith("[EDIT_PLAN]"):
            return Command(
                update={
                    "messages": [
                        HumanMessage(content=feedback, name="feedback"),
                    ],
                },
                goto="planner",
            )
        elif feedback and str(feedback).upper().startswith("[ACCEPTED]"):
            logger.info("Plan is accepted by user.")
        else:
            raise TypeError(f"Interrupt value of {feedback} is not supported.")

    # if the plan is accepted, run the following node
    plan_iterations = state["plan_iterations"] if state.get("plan_iterations", 0) else 0
    goto = "research_team"
    try:
        current_plan = repair_json_output(current_plan)
        # increment the plan iterations
        plan_iterations += 1
        # parse the plan
        new_plan = json.loads(current_plan)
        # Validate and fix plan to ensure web search requirements are met
        configurable = Configuration.from_runnable_config(config)
        new_plan = validate_and_fix_plan(new_plan, configurable.enforce_web_search)
    except json.JSONDecodeError:
        logger.warning("Planner response is not a valid JSON")
        if plan_iterations > 1:  # the plan_iterations is increased before this check
            return Command(goto="reporter")
        else:
            return Command(goto="__end__")

    return Command(
        update={
            "current_plan": Plan.model_validate(new_plan),
            "plan_iterations": plan_iterations,
            "locale": new_plan["locale"],
        },
        goto=goto,
    )


def coordinator_node(
    state: State, config: RunnableConfig
) -> Command[Literal["planner", "background_investigator", "coordinator", "__end__"]]:
    """Coordinator node that communicate with customers and handle clarification."""
    logger.info("Coordinator talking.")
    configurable = Configuration.from_runnable_config(config)

    # Check if clarification is enabled
    enable_clarification = state.get("enable_clarification", False)
    initial_topic = state.get("research_topic", "")
    clarified_topic = initial_topic
    # ============================================================
    # BRANCH 1: Clarification DISABLED (Legacy Mode)
    # ============================================================
    if not enable_clarification:
        # Use normal prompt with explicit instruction to skip clarification
        messages = apply_prompt_template("coordinator", state, locale=state.get("locale", "en-US"))
        messages.append(
            {
                "role": "system",
                "content": "CRITICAL: Clarification is DISABLED. You MUST immediately call handoff_to_planner tool with the user's query as-is. Do NOT ask questions or mention needing more information.",
            }
        )

        # Only bind handoff_to_planner tool
        tools = [handoff_to_planner]
        response = (
            get_llm_by_type(AGENT_LLM_MAP["coordinator"])
            .bind_tools(tools)
            .invoke(messages)
        )

        goto = "__end__"
        locale = state.get("locale", "en-US")
        research_topic = state.get("research_topic", "")

        # Process tool calls for legacy mode
        if response.tool_calls:
            try:
                for tool_call in response.tool_calls:
                    tool_name = tool_call.get("name", "")
                    tool_args = tool_call.get("args", {})

                    if tool_name == "handoff_to_planner":
                        logger.info("Handing off to planner")
                        goto = "planner"

                        # Extract locale and research_topic if provided
                        if tool_args.get("locale") and tool_args.get("research_topic"):
                            locale = tool_args.get("locale")
                            research_topic = tool_args.get("research_topic")
                        break

            except Exception as e:
                logger.error(f"Error processing tool calls: {e}")
                goto = "planner"

    # ============================================================
    # BRANCH 2: Clarification ENABLED (New Feature)
    # ============================================================
    else:
        # Load clarification state
        clarification_rounds = state.get("clarification_rounds", 0)
        clarification_history = list(state.get("clarification_history", []) or [])
        clarification_history = [item for item in clarification_history if item]
        max_clarification_rounds = state.get("max_clarification_rounds", 3)

        # Prepare the messages for the coordinator
        state_messages = list(state.get("messages", []))
        messages = apply_prompt_template("coordinator", state, locale=state.get("locale", "en-US"))

        clarification_history = reconstruct_clarification_history(
            state_messages, clarification_history, initial_topic
        )
        clarified_topic, clarification_history = build_clarified_topic_from_history(
            clarification_history
        )
        logger.debug("Clarification history rebuilt: %s", clarification_history)

        if clarification_history:
            initial_topic = clarification_history[0]
            latest_user_content = clarification_history[-1]
        else:
            latest_user_content = ""

        # Add clarification status for first round
        if clarification_rounds == 0:
            messages.append(
                {
                    "role": "system",
                    "content": "Clarification mode is ENABLED. Follow the 'Clarification Process' guidelines in your instructions.",
                }
            )

        current_response = latest_user_content or "No response"
        logger.info(
            "Clarification round %s/%s | topic: %s | current user response: %s",
            clarification_rounds,
            max_clarification_rounds,
            clarified_topic or initial_topic,
            current_response,
        )

        clarification_context = f"""Continuing clarification (round {clarification_rounds}/{max_clarification_rounds}):
            User's latest response: {current_response}
            Ask for remaining missing dimensions. Do NOT repeat questions or start new topics."""

        messages.append({"role": "system", "content": clarification_context})

        # Bind both clarification tools - let LLM choose the appropriate one
        tools = [handoff_to_planner, handoff_after_clarification]

        # Check if we've already reached max rounds
        if clarification_rounds >= max_clarification_rounds:
            # Max rounds reached - force handoff by adding system instruction
            logger.warning(
                f"Max clarification rounds ({max_clarification_rounds}) reached. Forcing handoff to planner. Using prepared clarified topic: {clarified_topic}"
            )
            # Add system instruction to force handoff - let LLM choose the right tool
            messages.append(
                {
                    "role": "system",
                    "content": f"MAX ROUNDS REACHED. You MUST call handoff_after_clarification (not handoff_to_planner) with the appropriate locale based on the user's language and research_topic='{clarified_topic}'. Do not ask any more questions.",
                }
            )

        response = (
            get_llm_by_type(AGENT_LLM_MAP["coordinator"])
            .bind_tools(tools)
            .invoke(messages)
        )
        logger.debug(f"Current state messages: {state['messages']}")

        # Initialize response processing variables
        goto = "__end__"
        locale = state.get("locale", "en-US")
        research_topic = (
            clarification_history[0]
            if clarification_history
            else state.get("research_topic", "")
        )
        if not clarified_topic:
            clarified_topic = research_topic

        # --- Process LLM response ---
        # No tool calls - LLM is asking a clarifying question
        if not response.tool_calls and response.content:
            # Check if we've reached max rounds - if so, force handoff to planner
            if clarification_rounds >= max_clarification_rounds:
                logger.warning(
                    f"Max clarification rounds ({max_clarification_rounds}) reached. "
                    "LLM didn't call handoff tool, forcing handoff to planner."
                )
                goto = "planner"
                # Continue to final section instead of early return
            else:
                # Continue clarification process
                clarification_rounds += 1
                # Do NOT add LLM response to clarification_history - only user responses
                logger.info(
                    f"Clarification response: {clarification_rounds}/{max_clarification_rounds}: {response.content}"
                )

                # Append coordinator's question to messages
                updated_messages = list(state_messages)
                if response.content:
                    updated_messages.append(
                        HumanMessage(content=response.content, name="coordinator")
                    )

                return Command(
                    update={
                        "messages": updated_messages,
                        "locale": locale,
                        "research_topic": research_topic,
                        "resources": configurable.resources,
                        "clarification_rounds": clarification_rounds,
                        "clarification_history": clarification_history,
                        "clarified_research_topic": clarified_topic,
                        "is_clarification_complete": False,
                        "goto": goto,
                        "__interrupt__": [("coordinator", response.content)],
                    },
                    goto=goto,
                )
        else:
            # LLM called a tool (handoff) or has no content - clarification complete
            if response.tool_calls:
                logger.info(
                    f"Clarification completed after {clarification_rounds} rounds. LLM called handoff tool."
                )
            else:
                logger.warning("LLM response has no content and no tool calls.")
            # goto will be set in the final section based on tool calls

    # ============================================================
    # Final: Build and return Command
    # ============================================================
    messages = list(state.get("messages", []) or [])
    if response.content:
        messages.append(HumanMessage(content=response.content, name="coordinator"))

    # Process tool calls for BOTH branches (legacy and clarification)
    if response.tool_calls:
        try:
            for tool_call in response.tool_calls:
                tool_name = tool_call.get("name", "")
                tool_args = tool_call.get("args", {})

                if tool_name in ["handoff_to_planner", "handoff_after_clarification"]:
                    logger.info("Handing off to planner")
                    goto = "planner"

                    # Extract locale if provided
                    locale = tool_args.get("locale", locale)
                    if not enable_clarification and tool_args.get("research_topic"):
                        research_topic = tool_args["research_topic"]

                    if enable_clarification:
                        logger.info(
                            "Using prepared clarified topic: %s",
                            clarified_topic or research_topic,
                        )
                    else:
                        logger.info(
                            "Using research topic for handoff: %s", research_topic
                        )
                    break

        except Exception as e:
            logger.error(f"Error processing tool calls: {e}")
            goto = "planner"
    else:
        # No tool calls detected - fallback to planner instead of ending
        logger.warning(
            "LLM didn't call any tools. This may indicate tool calling issues with the model. "
            "Falling back to planner to ensure research proceeds."
        )
        # Log full response for debugging
        logger.debug(f"Coordinator response content: {response.content}")
        logger.debug(f"Coordinator response object: {response}")
        # Fallback to planner to ensure workflow continues
        goto = "planner"

    # Apply background_investigation routing if enabled (unified logic)
    if goto == "planner" and state.get("enable_background_investigation"):
        goto = "background_investigator"

    # Set default values for state variables (in case they're not defined in legacy mode)
    if not enable_clarification:
        clarification_rounds = 0
        clarification_history = []

    clarified_research_topic_value = clarified_topic or research_topic

    # clarified_research_topic: Complete clarified topic with all clarification rounds
    return Command(
        update={
            "messages": messages,
            "locale": locale,
            "research_topic": research_topic,
            "clarified_research_topic": clarified_research_topic_value,
            "resources": configurable.resources,
            "clarification_rounds": clarification_rounds,
            "clarification_history": clarification_history,
            "is_clarification_complete": goto != "coordinator",
            "goto": goto,
        },
        goto=goto,
    )


def reporter_node(state: State, config: RunnableConfig):
    """Reporter node that write a final report."""
    logger.info("Reporter write final report")
    configurable = Configuration.from_runnable_config(config)
    current_plan = state.get("current_plan")
    input_ = {
        "messages": [
            HumanMessage(
                f"# Research Requirements\n\n## Task\n\n{current_plan.title}\n\n## Description\n\n{current_plan.thought}"
            )
        ],
        "locale": state.get("locale", "en-US"),
    }
    invoke_messages = apply_prompt_template("reporter", input_, configurable, input_.get("locale", "en-US"))
    observations = state.get("observations", [])

    # Add a reminder about the new report format, citation style, and table usage
    invoke_messages.append(
        HumanMessage(
            content="IMPORTANT: Structure your report according to the format in the prompt. Remember to include:\n\n1. Key Points - A bulleted list of the most important findings\n2. Overview - A brief introduction to the topic\n3. Detailed Analysis - Organized into logical sections\n4. Survey Note (optional) - For more comprehensive reports\n5. Key Citations - List all references at the end\n\nFor citations, DO NOT include inline citations in the text. Instead, place all citations in the 'Key Citations' section at the end using the format: `- [Source Title](URL)`. Include an empty line between each citation for better readability.\n\nPRIORITIZE USING MARKDOWN TABLES for data presentation and comparison. Use tables whenever presenting comparative data, statistics, features, or options. Structure tables with clear headers and aligned columns. Example table format:\n\n| Feature | Description | Pros | Cons |\n|---------|-------------|------|------|\n| Feature 1 | Description 1 | Pros 1 | Cons 1 |\n| Feature 2 | Description 2 | Pros 2 | Cons 2 |",
            name="system",
        )
    )

    observation_messages = []
    for observation in observations:
        observation_messages.append(
            HumanMessage(
                content=f"Below are some observations for the research task:\n\n{observation}",
                name="observation",
            )
        )

    # Context compression
    llm_token_limit = get_llm_token_limit_by_type(AGENT_LLM_MAP["reporter"])
    compressed_state = ContextManager(llm_token_limit).compress_messages(
        {"messages": observation_messages}
    )
    invoke_messages += compressed_state.get("messages", [])

    logger.debug(f"Current invoke messages: {invoke_messages}")
    response = get_llm_by_type(AGENT_LLM_MAP["reporter"]).invoke(invoke_messages)
    response_content = response.content
    logger.info(f"reporter response: {response_content}")

    return {"final_report": response_content}


def research_team_node(state: State):
    """Research team node that collaborates on tasks."""
    logger.info("Research team is collaborating on tasks.")
    pass


async def _execute_agent_step(
    state: State, agent, agent_name: str
) -> Command[Literal["research_team"]]:
    """Helper function to execute a step using the specified agent."""
    current_plan = state.get("current_plan")
    plan_title = current_plan.title
    observations = state.get("observations", [])

    # Find the first unexecuted step
    current_step = None
    completed_steps = []
    for step in current_plan.steps:
        if not step.execution_res:
            current_step = step
            break
        else:
            completed_steps.append(step)

    if not current_step:
        logger.warning("No unexecuted step found")
        return Command(goto="research_team")

    logger.info(f"Executing step: {current_step.title}, agent: {agent_name}")

    # Format completed steps information
    completed_steps_info = ""
    if completed_steps:
        completed_steps_info = "# Completed Research Steps\n\n"
        for i, step in enumerate(completed_steps):
            completed_steps_info += f"## Completed Step {i + 1}: {step.title}\n\n"
            completed_steps_info += f"<finding>\n{step.execution_res}\n</finding>\n\n"

    # Prepare the input for the agent with completed steps info
    agent_input = {
        "messages": [
            HumanMessage(
                content=f"# Research Topic\n\n{plan_title}\n\n{completed_steps_info}# Current Step\n\n## Title\n\n{current_step.title}\n\n## Description\n\n{current_step.description}\n\n## Locale\n\n{state.get('locale', 'en-US')}"
            )
        ]
    }

    # Add citation reminder for researcher agent
    if agent_name == "researcher":
        if state.get("resources"):
            resources_info = "**The user mentioned the following resource files:**\n\n"
            for resource in state.get("resources"):
                resources_info += f"- {resource.title} ({resource.description})\n"

            agent_input["messages"].append(
                HumanMessage(
                    content=resources_info
                    + "\n\n"
                    + "You MUST use the **local_search_tool** to retrieve the information from the resource files.",
                )
            )

        agent_input["messages"].append(
            HumanMessage(
                content="IMPORTANT: DO NOT include inline citations in the text. Instead, track all sources and include a References section at the end using link reference format. Include an empty line between each citation for better readability. Use this format for each reference:\n- [Source Title](URL)\n\n- [Another Source](URL)",
                name="system",
            )
        )

    # Invoke the agent
    default_recursion_limit = 25
    try:
        env_value_str = os.getenv("AGENT_RECURSION_LIMIT", str(default_recursion_limit))
        parsed_limit = int(env_value_str)

        if parsed_limit > 0:
            recursion_limit = parsed_limit
            logger.info(f"Recursion limit set to: {recursion_limit}")
        else:
            logger.warning(
                f"AGENT_RECURSION_LIMIT value '{env_value_str}' (parsed as {parsed_limit}) is not positive. "
                f"Using default value {default_recursion_limit}."
            )
            recursion_limit = default_recursion_limit
    except ValueError:
        raw_env_value = os.getenv("AGENT_RECURSION_LIMIT")
        logger.warning(
            f"Invalid AGENT_RECURSION_LIMIT value: '{raw_env_value}'. "
            f"Using default value {default_recursion_limit}."
        )
        recursion_limit = default_recursion_limit

    logger.info(f"Agent input: {agent_input}")
    
    # Validate message content before invoking agent
    try:
        validated_messages = validate_message_content(agent_input["messages"])
        agent_input["messages"] = validated_messages
    except Exception as validation_error:
        logger.error(f"Error validating agent input messages: {validation_error}")
    
    try:
        result = await agent.ainvoke(
            input=agent_input, config={"recursion_limit": recursion_limit}
        )
    except Exception as e:
        import traceback

        error_traceback = traceback.format_exc()
        error_message = f"Error executing {agent_name} agent for step '{current_step.title}': {str(e)}"
        logger.exception(error_message)
        logger.error(f"Full traceback:\n{error_traceback}")
        
        # Enhanced error diagnostics for content-related errors
        if "Field required" in str(e) and "content" in str(e):
            logger.error(f"Message content validation error detected")
            for i, msg in enumerate(agent_input.get('messages', [])):
                logger.error(f"Message {i}: type={type(msg).__name__}, "
                            f"has_content={hasattr(msg, 'content')}, "
                            f"content_type={type(msg.content).__name__ if hasattr(msg, 'content') else 'N/A'}, "
                            f"content_len={len(str(msg.content)) if hasattr(msg, 'content') and msg.content else 0}")

        detailed_error = f"[ERROR] {agent_name.capitalize()} Agent Error\n\nStep: {current_step.title}\n\nError Details:\n{str(e)}\n\nPlease check the logs for more information."
        current_step.execution_res = detailed_error

        return Command(
            update={
                "messages": [
                    HumanMessage(
                        content=detailed_error,
                        name=agent_name,
                    )
                ],
                "observations": observations + [detailed_error],
            },
            goto="research_team",
        )

    # Process the result
    response_content = result["messages"][-1].content
    logger.debug(f"{agent_name.capitalize()} full response: {response_content}")

    # Update the step with the execution result
    current_step.execution_res = response_content
    logger.info(f"Step '{current_step.title}' execution completed by {agent_name}")

    return Command(
        update={
            "messages": [
                HumanMessage(
                    content=response_content,
                    name=agent_name,
                )
            ],
            "observations": observations + [response_content],
        },
        goto="research_team",
    )


async def _setup_and_execute_agent_step(
    state: State,
    config: RunnableConfig,
    agent_type: str,
    default_tools: list,
) -> Command[Literal["research_team"]]:
    """Helper function to set up an agent with appropriate tools and execute a step.

    This function handles the common logic for both researcher_node and coder_node:
    1. Configures MCP servers and tools based on agent type
    2. Creates an agent with the appropriate tools or uses the default agent
    3. Executes the agent on the current step

    Args:
        state: The current state
        config: The runnable config
        agent_type: The type of agent ("researcher" or "coder")
        default_tools: The default tools to add to the agent

    Returns:
        Command to update state and go to research_team
    """
    configurable = Configuration.from_runnable_config(config)
    mcp_servers = {}
    enabled_tools = {}

    # Extract MCP server configuration for this agent type
    if configurable.mcp_settings:
        for server_name, server_config in configurable.mcp_settings["servers"].items():
            if (
                server_config["enabled_tools"]
                and agent_type in server_config["add_to_agents"]
            ):
                mcp_servers[server_name] = {
                    k: v
                    for k, v in server_config.items()
                    if k in ("transport", "command", "args", "url", "env", "headers")
                }
                for tool_name in server_config["enabled_tools"]:
                    enabled_tools[tool_name] = server_name

    # Create and execute agent with MCP tools if available
    if mcp_servers:
        client = MultiServerMCPClient(mcp_servers)
        loaded_tools = default_tools[:]
        all_tools = await client.get_tools()
        for tool in all_tools:
            if tool.name in enabled_tools:
                tool.description = (
                    f"Powered by '{enabled_tools[tool.name]}'.\n{tool.description}"
                )
                loaded_tools.append(tool)

        llm_token_limit = get_llm_token_limit_by_type(AGENT_LLM_MAP[agent_type])
        pre_model_hook = partial(ContextManager(llm_token_limit, 3).compress_messages)
        agent = create_agent(
            agent_type, agent_type, loaded_tools, agent_type, pre_model_hook
        )
        return await _execute_agent_step(state, agent, agent_type)
    else:
        # Use default tools if no MCP servers are configured
        llm_token_limit = get_llm_token_limit_by_type(AGENT_LLM_MAP[agent_type])
        pre_model_hook = partial(ContextManager(llm_token_limit, 3).compress_messages)
        agent = create_agent(
            agent_type, agent_type, default_tools, agent_type, pre_model_hook
        )
        return await _execute_agent_step(state, agent, agent_type)


async def researcher_node(
    state: State, config: RunnableConfig
) -> Command[Literal["research_team"]]:
    """Researcher node that do research"""
    logger.info("Researcher node is researching.")
    configurable = Configuration.from_runnable_config(config)
    tools = [get_web_search_tool(configurable.max_search_results), crawl_tool]
    retriever_tool = get_retriever_tool(state.get("resources", []))
    if retriever_tool:
        tools.insert(0, retriever_tool)
    logger.info(f"Researcher tools: {tools}")
    return await _setup_and_execute_agent_step(
        state,
        config,
        "researcher",
        tools,
    )


async def coder_node(
    state: State, config: RunnableConfig
) -> Command[Literal["research_team"]]:
    """Coder node that do code analysis."""
    logger.info("Coder node is coding.")
    return await _setup_and_execute_agent_step(
        state,
        config,
        "coder",
        [python_repl_tool],
    )<|MERGE_RESOLUTION|>--- conflicted
+++ resolved
@@ -201,7 +201,6 @@
     configurable = Configuration.from_runnable_config(config)
     plan_iterations = state["plan_iterations"] if state.get("plan_iterations", 0) else 0
 
-<<<<<<< HEAD
     # For clarification feature: use the clarified research topic (complete history)
     if state.get("enable_clarification", False) and state.get(
         "clarified_research_topic"
@@ -212,18 +211,8 @@
             {"role": "user", "content": state["clarified_research_topic"]}
         ]
         modified_state["research_topic"] = state["clarified_research_topic"]
-        messages = apply_prompt_template("planner", modified_state, configurable)
-=======
-    # For clarification feature: only send the final clarified question to planner
-    if state.get("enable_clarification", False) and state.get("clarified_question"):
-        # Create a clean state with only the clarified question
-        clean_state = {
-            "messages": [{"role": "user", "content": state["clarified_question"]}],
-            "locale": state.get("locale", "en-US"),
-            "research_topic": state["clarified_question"],
-        }
-        messages = apply_prompt_template("planner", clean_state, configurable, state.get("locale", "en-US"))
->>>>>>> 5eada04f
+        messages = apply_prompt_template("planner", modified_state, configurable, state.get("locale", "en-US"))
+
         logger.info(
             f"Clarification mode: Using clarified research topic: {state['clarified_research_topic']}"
         )
