# Copyright (c) 2025 Bytedance Ltd. and/or its affiliates
# SPDX-License-Identifier: MIT
import inspect
import json
import logging
import os
import time
from typing import Annotated, Literal

from langchain_core.messages import AIMessage, HumanMessage
from langchain_core.runnables import RunnableConfig
from langchain_core.tools import tool
from langgraph.types import Command, interrupt
from langchain_mcp_adapters.client import MultiServerMCPClient

from src.agents import create_agent

from src.tools.search import LoggedTavilySearch
from src.tools import (
    crawl_tool,
    get_web_search_tool,
    get_retriever_tool,
    python_repl_tool,
)
from src.tools.decorators import retry_with_backoff, with_error_handling

from src.config.agents import AGENT_LLM_MAP
from src.config.configuration import Configuration
from src.llms.llm import get_llm_by_type
from src.prompts.planner_model import Plan
from src.prompts.template import apply_prompt_template
from src.utils.json_utils import repair_json_output

from .types import State
from ..config import SELECTED_SEARCH_ENGINE, SearchEngine

logger = logging.getLogger(__name__)


# 简化的错误处理
# class MCPError(Exception):
#     """简化的 MCP 错误类"""
#     pass


# def validate_tool_info(tool_info: dict) -> tuple[bool, list]:
#     """验证工具信息的有效性"""
#     errors = []
#
#     if not tool_info.get("name"):
#         errors.append("Tool name is required")
#
#     if not tool_info.get("description"):
#         errors.append("Tool description is required")
#
#     if not tool_info.get("server"):
#         errors.append("Tool server is required")
#
#     return len(errors) == 0, errors


def _create_fallback_plan(curr_plan: dict) -> dict:
    """创建回退计划，移除可能导致验证失败的工具信息。
    
    Args:
        curr_plan: 原始计划字典
        
    Returns:
        清理后的计划字典，如果无法创建则返回 None
    """
    try:
        if not isinstance(curr_plan, dict):
            return None
        
        # 创建计划的深拷贝
        fallback_plan = curr_plan.copy()
        
        # 清理步骤中的工具信息
        if "steps" in fallback_plan and isinstance(fallback_plan["steps"], list):
            cleaned_steps = []
            for step in fallback_plan["steps"]:
                if isinstance(step, dict):
                    # 创建步骤的副本并移除工具信息
                    cleaned_step = {k: v for k, v in step.items() if k != "tools"}
                    cleaned_steps.append(cleaned_step)
                else:
                    cleaned_steps.append(step)
            fallback_plan["steps"] = cleaned_steps
        
        logger.debug(f"Created fallback plan with {len(fallback_plan.get('steps', []))} steps")
        return fallback_plan
        
    except Exception as e:
        logger.error(f"Error creating fallback plan: {e}")
        return None


async def get_mcp_tools(config: RunnableConfig) -> []:
    """拿到所有可用的 MCP 工具信息。
    
    Args:
        config: 运行时配置
        
    Returns:
        包含工具名称、描述和所属服务器的字典
    """
    try:
        configurable = Configuration.from_runnable_config(config)
        mcp_servers = {}
        enabled_tools = {}
        tools_ = []

        # 检查是否有 MCP 设置
        if not configurable.mcp_settings:
            logger.debug("No MCP settings found in configuration")
            return {}

        servers = configurable.mcp_settings.get("servers", {})
        if not servers:
            logger.debug("No MCP servers configured")
            return {}

        # Extract MCP server configuration for this agent type
        if configurable.mcp_settings:
            for server_name, server_config in configurable.mcp_settings["servers"].items():
                if (
                    server_config["enabled_tools"]
                    # todo: 细化 add_to_agents 配置, 将 coder 和 researcher 分开, 暂时通过注释规避.
                    # and agent_type in server_config["add_to_agents"]
                ):
                    mcp_servers[server_name] = {
                        k: v
                        for k, v in server_config.items()
                        if k in ("transport", "command", "args", "url", "env")
                    }
                    for tool_name in server_config["enabled_tools"]:
                        enabled_tools[tool_name] = server_name

        # Get MCP tools if available
        if mcp_servers:
            async with MultiServerMCPClient(mcp_servers) as client:
                tools = client.get_tools()
                for tool in tools:
                    if tool.name in enabled_tools:
                        tool.description = (
                            f"Powered by '{enabled_tools[tool.name]}'.\n{tool.description}"
                        )
                        tools_.append(tool)
                logger.info(f"Successfully collected {len(tools_)} MCP tools")
        return tools_
        
    except Exception as e:
        logger.error(f"Failed to collect MCP tools info: {e}")
        return []


# async def _collect_tools_from_servers(servers: dict) -> dict:
#     """批量从多个服务器收集工具信息。
#
#     Args:
#         servers: 服务器配置字典
#
#     Returns:
#         工具信息字典
#
#     Raises:
#         Exception: 批量处理失败时抛出异常
#     """
#     tools_info = {}
#     cache = MCPToolsCache()
#
#     # 首先尝试从缓存获取所有工具
#     cached_tools = {}
#     servers_to_fetch = {}
#
#     for server_name, server_config in servers.items():
#         if not server_config.get("enabled_tools"):
#             continue
#
#         # 尝试从缓存获取
#         cached_server_tools = cache.get_tools(server_name)
#         if cached_server_tools:
#             cached_tools.update(cached_server_tools)
#             logger.debug(f"Using cached tools for server '{server_name}'")
#         else:
#             servers_to_fetch[server_name] = server_config
#
#     # 如果所有工具都在缓存中，直接返回
#     if not servers_to_fetch:
#         return cached_tools
#
#     # 构建 MCP 服务器配置
#     mcp_servers = {}
#     for server_name, server_config in servers_to_fetch.items():
#         mcp_servers[server_name] = {
#             k: v for k, v in server_config.items()
#             if k in ("transport", "command", "args", "url", "env")
#         }
#
#     # 批量获取工具信息
#     client = MultiServerMCPClient(mcp_servers)
#     tools = await client.get_tools()
#     for tool in tools:
#             for server_name, server_config in servers_to_fetch.items():
#                 if tool.name in server_config.get("enabled_tools", []):
#                     tool_info = {
#                         "name": tool.name,
#                         "description": tool.description,
#                         "server": server_name,
#                         "parameters": getattr(tool, 'parameters', {})
#                     }
#
#                     # 验证工具信息
#                     is_valid, errors = validate_tool_info(tool_info)
#                     if is_valid:
#                         tools_info[tool.name] = tool_info
#                     else:
#                         logger.warning(f"Invalid tool info for '{tool.name}': {errors}")
#                         raise MCPValidationError(
#                             f"Tool validation failed: {', '.join(errors)}",
#                             server_name=server_name,
#                             tool_name=tool.name,
#                             details={"errors": errors}
#                         )
#
#     # 更新缓存
#     for server_name in servers_to_fetch.keys():
#         server_tools = {k: v for k, v in tools_info.items() if v["server"] == server_name}
#         if server_tools:
#             cache.set_tools(server_name, server_tools)
#
#     # 合并缓存的工具和新获取的工具
#     tools_info.update(cached_tools)
#     return tools_info


# @retry_with_backoff(max_retries=3, initial_backoff=1.0, exceptions=(ConnectionError, TimeoutError))
# @with_error_handling
# def _collect_tools_from_single_server(server_name: str, server_config: dict, tools_info: dict) -> None:
#     """从单个服务器收集工具信息。
#
#     Args:
#         server_name: 服务器名称
#         server_config: 服务器配置
#         tools_info: 工具信息字典（会被修改）
#
#     Raises:
#         MCPConnectionError: 连接错误
#         MCPTimeoutError: 超时错误
#         MCPParsingError: 解析错误
#         MCPValidationError: 验证错误
#     """
#     if not server_config.get("enabled_tools"):
#         logger.debug(f"No enabled tools for server '{server_name}'")
#         return
#
#     cache = MCPToolsCache()
#
#     # 尝试从缓存获取
#     cached_tools = cache.get_tools(server_name)
#     if cached_tools:
#         tools_info.update(cached_tools)
#         logger.debug(f"Using cached tools for server '{server_name}'")
#         return
#
#     # 构建 MCP 服务器配置
#     mcp_server_config = {
#         server_name: {
#             k: v for k, v in server_config.items()
#             if k in ("transport", "command", "args", "url", "env")
#         }
#     }
#
#     server_tools = {}
#
#     try:
#         # 连接到 MCP 服务器并获取工具
#         client = MultiServerMCPClient(mcp_server_config)
#         tools = client.get_tools()
#         for tool in tools:
#                 if tool.name in server_config.get("enabled_tools", []):
#                     try:
#                         tool_info = {
#                             "name": tool.name,
#                             "description": tool.description,
#                             "server": server_name,
#                             "parameters": getattr(tool, 'parameters', {})
#                         }
#
#                         # 验证工具信息
#                         is_valid, errors = validate_tool_info(tool_info)
#                         if is_valid:
#                             server_tools[tool.name] = tool_info
#                             tools_info[tool.name] = tool_info
#                         else:
#                             logger.warning(f"Invalid tool info for '{tool.name}': {errors}")
#                     except Exception as tool_error:
#                         logger.error(f"Error processing tool '{tool.name}' from server '{server_name}': {tool_error}")
#                         continue
#
#         # 更新缓存
#         if server_tools:
#             cache.set_tools(server_name, server_tools)
#             logger.debug(f"Cached {len(server_tools)} tools for server '{server_name}'")
#
#     except ConnectionError as e:
#         raise MCPConnectionError(
#             f"Failed to connect to MCP server '{server_name}': {str(e)}",
#             server_name=server_name,
#             details={"original_error": str(e)}
#         )
#     except TimeoutError as e:
#         raise MCPTimeoutError(
#             f"Timeout connecting to MCP server '{server_name}': {str(e)}",
#             server_name=server_name,
#             details={"original_error": str(e)}
#         )
#     except json.JSONDecodeError as e:
#         raise MCPParsingError(
#             f"JSON parsing error for server '{server_name}': {str(e)}",
#             server_name=server_name,
#             details={"original_error": str(e), "position": e.pos, "line": e.lineno, "column": e.colno}
#         )


@tool
def handoff_to_planner(
    research_topic: Annotated[str, "The topic of the research task to be handed off."],
    locale: Annotated[str, "The user's detected language locale (e.g., en-US, zh-CN)."],
):
    """Handoff to planner agent to do plan."""
    # This tool is not returning anything: we're just using it
    # as a way for LLM to signal that it needs to hand off to planner agent
    return


def background_investigation_node(state: State, config: RunnableConfig):
    logger.info("background investigation node is running.")
    configurable = Configuration.from_runnable_config(config)
    query = state.get("research_topic")
    background_investigation_results = None
    if SELECTED_SEARCH_ENGINE == SearchEngine.TAVILY.value:
        searched_content = LoggedTavilySearch(
            max_results=configurable.max_search_results
        ).invoke(query)
        if isinstance(searched_content, list):
            background_investigation_results = [
                f"## {elem['title']}\n\n{elem['content']}" for elem in searched_content
            ]
            return {
                "background_investigation_results": "\n\n".join(
                    background_investigation_results
                )
            }
        else:
            logger.error(
                f"Tavily search returned malformed response: {searched_content}"
            )
    else:
        background_investigation_results = get_web_search_tool(
            configurable.max_search_results
        ).invoke(query)
    return {
        "background_investigation_results": json.dumps(
            background_investigation_results, ensure_ascii=False
        )
    }


async def planner_node(
    state: State, config: RunnableConfig
) -> Command[Literal["human_feedback", "reporter"]]:
    """Planner node that generate the full plan."""
    logger.info("Planner generating full plan")
    configurable = Configuration.from_runnable_config(config)
    plan_iterations = state["plan_iterations"] if state.get("plan_iterations", 0) else 0
    
    # 根据配置决定是否收集 MCP 工具信息
    available_mcp_tools = []
    if configurable.mcp_planner_integration:
        logger.info("MCP planner integration is enabled, collecting tool information")
        available_mcp_tools = await get_mcp_tools(config)
    else:
        logger.info("MCP planner integration is disabled, skipping tool collection")
        
    # 将工具信息添加到状态中
    state["mcp_tools_info"] = available_mcp_tools
    
    messages = apply_prompt_template("planner", state, configurable)

    if state.get("enable_background_investigation") and state.get(
        "background_investigation_results"
    ):
        messages += [
            {
                "role": "user",
                "content": (
                    "background investigation results of user query:\n"
                    + state["background_investigation_results"]
                    + "\n"
                ),
            }
        ]

    if configurable.enable_deep_thinking:
        llm = get_llm_by_type("reasoning")
    elif AGENT_LLM_MAP["planner"] == "basic":
        llm = get_llm_by_type("basic").with_structured_output(
            Plan,
            method="json_mode",
        )
    else:
        llm = get_llm_by_type(AGENT_LLM_MAP["planner"])

    # if the plan iterations is greater than the max plan iterations, return the reporter node
    if plan_iterations >= configurable.max_plan_iterations:
        return Command(goto="reporter")

    full_response = ""
    if AGENT_LLM_MAP["planner"] == "basic" and not configurable.enable_deep_thinking:
        response = llm.invoke(messages)
        full_response = response.model_dump_json(indent=4, exclude_none=True)
    else:
        response = llm.stream(messages)
        for chunk in response:
            full_response += chunk.content
    logger.debug(f"Current state messages: {state['messages']}")
    logger.info(f"Planner response: {full_response}")

    try:
        curr_plan = json.loads(repair_json_output(full_response))
    except json.JSONDecodeError as e:
        logger.warning(f"Planner response is not a valid JSON: {e}")
        logger.debug(f"Failed to parse response: {full_response}")
        if plan_iterations > 0:
            return Command(goto="reporter")
        else:
            return Command(goto="__end__")
<<<<<<< HEAD

    # 验证和处理工具感知计划
    try:
        if isinstance(curr_plan, dict) and curr_plan.get("has_enough_context"):
            logger.info("Planner response has enough context.")
            # 尝试验证包含工具信息的计划
            new_plan = Plan.model_validate(curr_plan)
            logger.info(f"Successfully parsed plan with {len(new_plan.steps)} steps")
            
            # 记录工具使用情况
            total_tools = 0
            for step in new_plan.steps:
                if step.tools:
                    total_tools += len(step.tools)
                    logger.debug(f"Step '{step.title}' uses {len(step.tools)} tools")
            
            if total_tools > 0:
                logger.info(f"Plan includes {total_tools} MCP tools across all steps")
            
            return Command(
                update={
                    "messages": [AIMessage(content=full_response, name="planner")],
                    "current_plan": new_plan,
                },
                goto="reporter",
            )
    except Exception as validation_error:
        logger.error(f"Failed to validate plan with tools: {validation_error}")
        logger.debug(f"Plan validation error details: {curr_plan}")
        
        # 回退机制：尝试创建不包含工具的计划
        try:
            # 移除工具信息并重新验证
            fallback_plan = _create_fallback_plan(curr_plan)
            if fallback_plan:
                logger.warning("Using fallback plan without MCP tools due to validation error")
                new_plan = Plan.model_validate(fallback_plan)
                return Command(
                    update={
                        "messages": [AIMessage(content=full_response, name="planner")],
                        "current_plan": new_plan,
                    },
                    goto="reporter",
                )
        except Exception as fallback_error:
            logger.error(f"Fallback plan creation also failed: {fallback_error}")
        
        # 如果所有解析尝试都失败，继续到人工反馈
        logger.warning("All plan parsing attempts failed, proceeding to human feedback")
=======
    if isinstance(curr_plan, dict) and curr_plan.get("has_enough_context"):
        logger.info("Planner response has enough context.")
        new_plan = Plan.model_validate(curr_plan)
        return Command(
            update={
                "messages": [AIMessage(content=full_response, name="planner")],
                "current_plan": new_plan,
            },
            goto="reporter",
        )
>>>>>>> d34f4881
    return Command(
        update={
            "messages": [AIMessage(content=full_response, name="planner")],
            "current_plan": full_response,
        },
        goto="human_feedback",
    )


def human_feedback_node(
    state,
) -> Command[Literal["planner", "research_team", "reporter", "__end__"]]:
    current_plan = state.get("current_plan", "")
    # check if the plan is auto accepted
    auto_accepted_plan = state.get("auto_accepted_plan", False)
    if not auto_accepted_plan:
        feedback = interrupt("Please Review the Plan.")

        # if the feedback is not accepted, return the planner node
        if feedback and str(feedback).upper().startswith("[EDIT_PLAN]"):
            return Command(
                update={
                    "messages": [
                        HumanMessage(content=feedback, name="feedback"),
                    ],
                },
                goto="planner",
            )
        elif feedback and str(feedback).upper().startswith("[ACCEPTED]"):
            logger.info("Plan is accepted by user.")
        else:
            raise TypeError(f"Interrupt value of {feedback} is not supported.")

    # if the plan is accepted, run the following node
    plan_iterations = state["plan_iterations"] if state.get("plan_iterations", 0) else 0
    goto = "research_team"
    try:
        current_plan = repair_json_output(current_plan)
        # increment the plan iterations
        plan_iterations += 1
        # parse the plan
        new_plan = json.loads(current_plan)
    except json.JSONDecodeError as e:
        logger.warning(f"Planner response is not a valid JSON: {e}")
        if plan_iterations > 1:  # the plan_iterations is increased before this check
            return Command(goto="reporter")
        else:
            return Command(goto="__end__")

    # 验证和处理工具感知计划
    try:
        validated_plan = Plan.model_validate(new_plan)
        logger.info(f"Successfully validated plan with {len(validated_plan.steps)} steps")
        
        # 记录工具使用情况
        total_tools = 0
        for step in validated_plan.steps:
            if step.tools:
                total_tools += len(step.tools)
                logger.debug(f"Step '{step.title}' uses {len(step.tools)} tools")
        
        if total_tools > 0:
            logger.info(f"Validated plan includes {total_tools} MCP tools across all steps")
        
        return Command(
            update={
                "current_plan": validated_plan,
                "plan_iterations": plan_iterations,
                "locale": new_plan["locale"],
            },
            goto=goto,
        )
        
    except Exception as validation_error:
        logger.error(f"Failed to validate plan with tools in human feedback: {validation_error}")
        
        # 回退机制：尝试创建不包含工具的计划
        try:
            fallback_plan = _create_fallback_plan(new_plan)
            if fallback_plan:
                logger.warning("Using fallback plan without MCP tools in human feedback due to validation error")
                validated_plan = Plan.model_validate(fallback_plan)
                return Command(
                    update={
                        "current_plan": validated_plan,
                        "plan_iterations": plan_iterations,
                        "locale": fallback_plan["locale"],
                    },
                    goto=goto,
                )
        except Exception as fallback_error:
            logger.error(f"Fallback plan creation also failed in human feedback: {fallback_error}")
        
        # 如果所有验证尝试都失败，终止或返回报告节点
        logger.error("All plan validation attempts failed in human feedback")
        if plan_iterations > 1:
            return Command(goto="reporter")
        else:
            return Command(goto="__end__")


def coordinator_node(
    state: State, config: RunnableConfig
) -> Command[Literal["planner", "background_investigator", "__end__"]]:
    """Coordinator node that communicate with customers."""
    logger.info("Coordinator talking.")
    configurable = Configuration.from_runnable_config(config)
    messages = apply_prompt_template("coordinator", state)
    response = (
        get_llm_by_type(AGENT_LLM_MAP["coordinator"])
        .bind_tools([handoff_to_planner])
        .invoke(messages)
    )
    logger.debug(f"Current state messages: {state['messages']}")

    goto = "__end__"
    locale = state.get("locale", "en-US")  # Default locale if not specified
    research_topic = state.get("research_topic", "")

    if len(response.tool_calls) > 0:
        goto = "planner"
        if state.get("enable_background_investigation"):
            # if the search_before_planning is True, add the web search tool to the planner agent
            goto = "background_investigator"
        try:
            for tool_call in response.tool_calls:
                if tool_call.get("name", "") != "handoff_to_planner":
                    continue
                if tool_call.get("args", {}).get("locale") and tool_call.get(
                    "args", {}
                ).get("research_topic"):
                    locale = tool_call.get("args", {}).get("locale")
                    research_topic = tool_call.get("args", {}).get("research_topic")
                    break
        except Exception as e:
            logger.error(f"Error processing tool calls: {e}")
    else:
        logger.warning(
            "Coordinator response contains no tool calls. Terminating workflow execution."
        )
        logger.debug(f"Coordinator response: {response}")
    messages = state.get("messages", [])
    if response.content:
        messages.append(HumanMessage(content=response.content, name="coordinator"))
    return Command(
        update={
            "messages": messages,
            "locale": locale,
            "research_topic": research_topic,
            "resources": configurable.resources,
        },
        goto=goto,
    )


def reporter_node(state: State, config: RunnableConfig):
    """Reporter node that write a final report."""
    logger.info("Reporter write final report")
    configurable = Configuration.from_runnable_config(config)
    current_plan = state.get("current_plan")
    input_ = {
        "messages": [
            HumanMessage(
                f"# Research Requirements\n\n## Task\n\n{current_plan.title}\n\n## Description\n\n{current_plan.thought}"
            )
        ],
        "locale": state.get("locale", "en-US"),
    }
    invoke_messages = apply_prompt_template("reporter", input_, configurable)
    observations = state.get("observations", [])

    # Add a reminder about the new report format, citation style, and table usage
    invoke_messages.append(
        HumanMessage(
            content="IMPORTANT: Structure your report according to the format in the prompt. Remember to include:\n\n1. Key Points - A bulleted list of the most important findings\n2. Overview - A brief introduction to the topic\n3. Detailed Analysis - Organized into logical sections\n4. Survey Note (optional) - For more comprehensive reports\n5. Key Citations - List all references at the end\n\nFor citations, DO NOT include inline citations in the text. Instead, place all citations in the 'Key Citations' section at the end using the format: `- [Source Title](URL)`. Include an empty line between each citation for better readability.\n\nPRIORITIZE USING MARKDOWN TABLES for data presentation and comparison. Use tables whenever presenting comparative data, statistics, features, or options. Structure tables with clear headers and aligned columns. Example table format:\n\n| Feature | Description | Pros | Cons |\n|---------|-------------|------|------|\n| Feature 1 | Description 1 | Pros 1 | Cons 1 |\n| Feature 2 | Description 2 | Pros 2 | Cons 2 |",
            name="system",
        )
    )

    for observation in observations:
        invoke_messages.append(
            HumanMessage(
                content=f"Below are some observations for the research task:\n\n{observation}",
                name="observation",
            )
        )
    logger.debug(f"Current invoke messages: {invoke_messages}")
    response = get_llm_by_type(AGENT_LLM_MAP["reporter"]).invoke(invoke_messages)
    response_content = response.content
    logger.info(f"reporter response: {response_content}")

    return {"final_report": response_content}


def research_team_node(state: State):
    """Research team node that collaborates on tasks."""
    logger.info("Research team is collaborating on tasks.")
    pass


async def _execute_agent_step(
    state: State, agent, agent_name: str
) -> Command[Literal["research_team"]]:
    """Helper function to execute a step using the specified agent."""
    current_plan = state.get("current_plan")
    observations = state.get("observations", [])

    # Find the first unexecuted step
    current_step = None
    completed_steps = []
    for step in current_plan.steps:
        if not step.execution_res:
            current_step = step
            break
        else:
            completed_steps.append(step)

    if not current_step:
        logger.warning("No unexecuted step found")
        return Command(goto="research_team")

    logger.info(f"Executing step: {current_step.title}, agent: {agent_name}")

    # Format completed steps information
    completed_steps_info = ""
    if completed_steps:
        completed_steps_info = "# Existing Research Findings\n\n"
        for i, step in enumerate(completed_steps):
            completed_steps_info += f"## Existing Finding {i + 1}: {step.title}\n\n"
            completed_steps_info += f"<finding>\n{step.execution_res}\n</finding>\n\n"

    # Prepare the input for the agent with completed steps info
    agent_input = {
        "messages": [
            HumanMessage(
                content=f"{completed_steps_info}# Current Task\n\n## Title\n\n{current_step.title}\n\n## Description\n\n{current_step.description}\n\n## Locale\n\n{state.get('locale', 'en-US')}"
            )
        ]
    }

    # Add citation reminder for researcher agent
    if agent_name == "researcher":
        if state.get("resources"):
            resources_info = "**The user mentioned the following resource files:**\n\n"
            for resource in state.get("resources"):
                resources_info += f"- {resource.title} ({resource.description})\n"

            agent_input["messages"].append(
                HumanMessage(
                    content=resources_info
                    + "\n\n"
                    + "You MUST use the **local_search_tool** to retrieve the information from the resource files."
                    + "\n"
                    + "If you need additional context or information, you may also use other tools to search for and supplement external information.",
                )
            )

        agent_input["messages"].append(
            HumanMessage(
                content="IMPORTANT: DO NOT include inline citations in the text. Instead, track all sources and include a References section at the end using link reference format. Include an empty line between each citation for better readability. Use this format for each reference:\n- [Source Title](URL)\n\n- [Another Source](URL)",
                name="system",
            )
        )

    # Invoke the agent
    default_recursion_limit = 25
    try:
        env_value_str = os.getenv("AGENT_RECURSION_LIMIT", str(default_recursion_limit))
        parsed_limit = int(env_value_str)

        if parsed_limit > 0:
            recursion_limit = parsed_limit
            logger.info(f"Recursion limit set to: {recursion_limit}")
        else:
            logger.warning(
                f"AGENT_RECURSION_LIMIT value '{env_value_str}' (parsed as {parsed_limit}) is not positive. "
                f"Using default value {default_recursion_limit}."
            )
            recursion_limit = default_recursion_limit
    except ValueError:
        raw_env_value = os.getenv("AGENT_RECURSION_LIMIT")
        logger.warning(
            f"Invalid AGENT_RECURSION_LIMIT value: '{raw_env_value}'. "
            f"Using default value {default_recursion_limit}."
        )
        recursion_limit = default_recursion_limit

    logger.info(f"Agent input: {agent_input}")
    result = await agent.ainvoke(
        input=agent_input, config={"recursion_limit": recursion_limit}
    )

    # Process the result
    response_content = result["messages"][-1].content
    logger.debug(f"{agent_name.capitalize()} full response: {response_content}")

    # Update the step with the execution result
    current_step.execution_res = response_content
    logger.info(f"Step '{current_step.title}' execution completed by {agent_name}")

    return Command(
        update={
            "messages": [
                HumanMessage(
                    content=response_content,
                    name=agent_name,
                )
            ],
            "observations": observations + [response_content],
        },
        goto="research_team",
    )


async def _setup_and_execute_agent_step(
    state: State,
    config: RunnableConfig,
    agent_type: str,
    default_tools: list,
) -> Command[Literal["research_team"]]:
    """Helper function to set up an agent with appropriate tools and execute a step.

    This function handles the common logic for both researcher_node and coder_node:
    1. Configures MCP servers and tools based on agent type
    2. Creates an agent with the appropriate tools or uses the default agent
    3. Executes the agent on the current step

    Args:
        state: The current state
        config: The runnable config
        agent_type: The type of agent ("researcher" or "coder")
        default_tools: The default tools to add to the agent

    Returns:
        Command to update state and go to research_team
    """
    # configurable = Configuration.from_runnable_config(config)
    # mcp_servers = {}
    # enabled_tools = {}

    # # Extract MCP server configuration for this agent type
    # if configurable.mcp_settings:
    #     for server_name, server_config in configurable.mcp_settings["servers"].items():
    #         if (
    #             server_config["enabled_tools"]
    #             # todo: 细化 add_to_agents 配置, 将 coder 和 researcher 分开, 暂时通过注释规避.
    #             # and agent_type in server_config["add_to_agents"]
    #         ):
    #             mcp_servers[server_name] = {
    #                 k: v
    #                 for k, v in server_config.items()
    #                 if k in ("transport", "command", "args", "url", "env")
    #             }
    #             for tool_name in server_config["enabled_tools"]:
    #                 enabled_tools[tool_name] = server_name
    # print(f"✅ mcp servers: {mcp_servers}")

    # Create and execute agent with MCP tools if available
    available_mcp_tools = await get_mcp_tools(config)
    if len(available_mcp_tools) > 0:
        loaded_tools = default_tools[:]
        # for tool in tools:
        #     if tool.name in enabled_tools:
        #         tool.description = (
        #             f"Powered by '{enabled_tools[tool.name]}'.\n{tool.description}"
        #         )
        #         loaded_tools.append(tool)
        loaded_tools.extend(available_mcp_tools)
        agent = create_agent(agent_type, agent_type, loaded_tools, agent_type)
        return await _execute_agent_step(state, agent, agent_type)
    else:
        print(f"❌ this is no mcp-server create agent.")
        # Use default tools if no MCP servers are configured
        agent = create_agent(agent_type, agent_type, default_tools, agent_type)
        return await _execute_agent_step(state, agent, agent_type)


async def researcher_node(
    state: State, config: RunnableConfig
) -> Command[Literal["research_team"]]:
    """Researcher node that do research"""
    logger.info("Researcher node is researching.")
    configurable = Configuration.from_runnable_config(config)
    tools = [get_web_search_tool(configurable.max_search_results), crawl_tool]
    retriever_tool = get_retriever_tool(state.get("resources", []))
    if retriever_tool:
        tools.insert(0, retriever_tool)
    logger.info(f"Researcher tools: {tools}")
    return await _setup_and_execute_agent_step(
        state,
        config,
        "researcher",
        tools,
    )


async def coder_node(
    state: State, config: RunnableConfig
) -> Command[Literal["research_team"]]:
    """Coder node that do code analysis."""
    logger.info("Coder node is coding.")
    configurable = Configuration.from_runnable_config(config)
    tools = [get_web_search_tool(configurable.max_search_results), crawl_tool, python_repl_tool]
    retriever_tool = get_retriever_tool(state.get("resources", []))
    if retriever_tool:
        tools.insert(0, retriever_tool)
    logger.info(f"Coder tools: {tools}")
    return await _setup_and_execute_agent_step(
        state,
        config,
        "coder",
        # [python_repl_tool],
        tools,
    )<|MERGE_RESOLUTION|>--- conflicted
+++ resolved
@@ -4,7 +4,6 @@
 import json
 import logging
 import os
-import time
 from typing import Annotated, Literal
 
 from langchain_core.messages import AIMessage, HumanMessage
@@ -22,7 +21,6 @@
     get_retriever_tool,
     python_repl_tool,
 )
-from src.tools.decorators import retry_with_backoff, with_error_handling
 
 from src.config.agents import AGENT_LLM_MAP
 from src.config.configuration import Configuration
@@ -35,28 +33,6 @@
 from ..config import SELECTED_SEARCH_ENGINE, SearchEngine
 
 logger = logging.getLogger(__name__)
-
-
-# 简化的错误处理
-# class MCPError(Exception):
-#     """简化的 MCP 错误类"""
-#     pass
-
-
-# def validate_tool_info(tool_info: dict) -> tuple[bool, list]:
-#     """验证工具信息的有效性"""
-#     errors = []
-#
-#     if not tool_info.get("name"):
-#         errors.append("Tool name is required")
-#
-#     if not tool_info.get("description"):
-#         errors.append("Tool description is required")
-#
-#     if not tool_info.get("server"):
-#         errors.append("Tool server is required")
-#
-#     return len(errors) == 0, errors
 
 
 def _create_fallback_plan(curr_plan: dict) -> dict:
@@ -152,175 +128,6 @@
     except Exception as e:
         logger.error(f"Failed to collect MCP tools info: {e}")
         return []
-
-
-# async def _collect_tools_from_servers(servers: dict) -> dict:
-#     """批量从多个服务器收集工具信息。
-#
-#     Args:
-#         servers: 服务器配置字典
-#
-#     Returns:
-#         工具信息字典
-#
-#     Raises:
-#         Exception: 批量处理失败时抛出异常
-#     """
-#     tools_info = {}
-#     cache = MCPToolsCache()
-#
-#     # 首先尝试从缓存获取所有工具
-#     cached_tools = {}
-#     servers_to_fetch = {}
-#
-#     for server_name, server_config in servers.items():
-#         if not server_config.get("enabled_tools"):
-#             continue
-#
-#         # 尝试从缓存获取
-#         cached_server_tools = cache.get_tools(server_name)
-#         if cached_server_tools:
-#             cached_tools.update(cached_server_tools)
-#             logger.debug(f"Using cached tools for server '{server_name}'")
-#         else:
-#             servers_to_fetch[server_name] = server_config
-#
-#     # 如果所有工具都在缓存中，直接返回
-#     if not servers_to_fetch:
-#         return cached_tools
-#
-#     # 构建 MCP 服务器配置
-#     mcp_servers = {}
-#     for server_name, server_config in servers_to_fetch.items():
-#         mcp_servers[server_name] = {
-#             k: v for k, v in server_config.items()
-#             if k in ("transport", "command", "args", "url", "env")
-#         }
-#
-#     # 批量获取工具信息
-#     client = MultiServerMCPClient(mcp_servers)
-#     tools = await client.get_tools()
-#     for tool in tools:
-#             for server_name, server_config in servers_to_fetch.items():
-#                 if tool.name in server_config.get("enabled_tools", []):
-#                     tool_info = {
-#                         "name": tool.name,
-#                         "description": tool.description,
-#                         "server": server_name,
-#                         "parameters": getattr(tool, 'parameters', {})
-#                     }
-#
-#                     # 验证工具信息
-#                     is_valid, errors = validate_tool_info(tool_info)
-#                     if is_valid:
-#                         tools_info[tool.name] = tool_info
-#                     else:
-#                         logger.warning(f"Invalid tool info for '{tool.name}': {errors}")
-#                         raise MCPValidationError(
-#                             f"Tool validation failed: {', '.join(errors)}",
-#                             server_name=server_name,
-#                             tool_name=tool.name,
-#                             details={"errors": errors}
-#                         )
-#
-#     # 更新缓存
-#     for server_name in servers_to_fetch.keys():
-#         server_tools = {k: v for k, v in tools_info.items() if v["server"] == server_name}
-#         if server_tools:
-#             cache.set_tools(server_name, server_tools)
-#
-#     # 合并缓存的工具和新获取的工具
-#     tools_info.update(cached_tools)
-#     return tools_info
-
-
-# @retry_with_backoff(max_retries=3, initial_backoff=1.0, exceptions=(ConnectionError, TimeoutError))
-# @with_error_handling
-# def _collect_tools_from_single_server(server_name: str, server_config: dict, tools_info: dict) -> None:
-#     """从单个服务器收集工具信息。
-#
-#     Args:
-#         server_name: 服务器名称
-#         server_config: 服务器配置
-#         tools_info: 工具信息字典（会被修改）
-#
-#     Raises:
-#         MCPConnectionError: 连接错误
-#         MCPTimeoutError: 超时错误
-#         MCPParsingError: 解析错误
-#         MCPValidationError: 验证错误
-#     """
-#     if not server_config.get("enabled_tools"):
-#         logger.debug(f"No enabled tools for server '{server_name}'")
-#         return
-#
-#     cache = MCPToolsCache()
-#
-#     # 尝试从缓存获取
-#     cached_tools = cache.get_tools(server_name)
-#     if cached_tools:
-#         tools_info.update(cached_tools)
-#         logger.debug(f"Using cached tools for server '{server_name}'")
-#         return
-#
-#     # 构建 MCP 服务器配置
-#     mcp_server_config = {
-#         server_name: {
-#             k: v for k, v in server_config.items()
-#             if k in ("transport", "command", "args", "url", "env")
-#         }
-#     }
-#
-#     server_tools = {}
-#
-#     try:
-#         # 连接到 MCP 服务器并获取工具
-#         client = MultiServerMCPClient(mcp_server_config)
-#         tools = client.get_tools()
-#         for tool in tools:
-#                 if tool.name in server_config.get("enabled_tools", []):
-#                     try:
-#                         tool_info = {
-#                             "name": tool.name,
-#                             "description": tool.description,
-#                             "server": server_name,
-#                             "parameters": getattr(tool, 'parameters', {})
-#                         }
-#
-#                         # 验证工具信息
-#                         is_valid, errors = validate_tool_info(tool_info)
-#                         if is_valid:
-#                             server_tools[tool.name] = tool_info
-#                             tools_info[tool.name] = tool_info
-#                         else:
-#                             logger.warning(f"Invalid tool info for '{tool.name}': {errors}")
-#                     except Exception as tool_error:
-#                         logger.error(f"Error processing tool '{tool.name}' from server '{server_name}': {tool_error}")
-#                         continue
-#
-#         # 更新缓存
-#         if server_tools:
-#             cache.set_tools(server_name, server_tools)
-#             logger.debug(f"Cached {len(server_tools)} tools for server '{server_name}'")
-#
-#     except ConnectionError as e:
-#         raise MCPConnectionError(
-#             f"Failed to connect to MCP server '{server_name}': {str(e)}",
-#             server_name=server_name,
-#             details={"original_error": str(e)}
-#         )
-#     except TimeoutError as e:
-#         raise MCPTimeoutError(
-#             f"Timeout connecting to MCP server '{server_name}': {str(e)}",
-#             server_name=server_name,
-#             details={"original_error": str(e)}
-#         )
-#     except json.JSONDecodeError as e:
-#         raise MCPParsingError(
-#             f"JSON parsing error for server '{server_name}': {str(e)}",
-#             server_name=server_name,
-#             details={"original_error": str(e), "position": e.pos, "line": e.lineno, "column": e.colno}
-#         )
 
 
 @tool
@@ -436,57 +243,6 @@
             return Command(goto="reporter")
         else:
             return Command(goto="__end__")
-<<<<<<< HEAD
-
-    # 验证和处理工具感知计划
-    try:
-        if isinstance(curr_plan, dict) and curr_plan.get("has_enough_context"):
-            logger.info("Planner response has enough context.")
-            # 尝试验证包含工具信息的计划
-            new_plan = Plan.model_validate(curr_plan)
-            logger.info(f"Successfully parsed plan with {len(new_plan.steps)} steps")
-            
-            # 记录工具使用情况
-            total_tools = 0
-            for step in new_plan.steps:
-                if step.tools:
-                    total_tools += len(step.tools)
-                    logger.debug(f"Step '{step.title}' uses {len(step.tools)} tools")
-            
-            if total_tools > 0:
-                logger.info(f"Plan includes {total_tools} MCP tools across all steps")
-            
-            return Command(
-                update={
-                    "messages": [AIMessage(content=full_response, name="planner")],
-                    "current_plan": new_plan,
-                },
-                goto="reporter",
-            )
-    except Exception as validation_error:
-        logger.error(f"Failed to validate plan with tools: {validation_error}")
-        logger.debug(f"Plan validation error details: {curr_plan}")
-        
-        # 回退机制：尝试创建不包含工具的计划
-        try:
-            # 移除工具信息并重新验证
-            fallback_plan = _create_fallback_plan(curr_plan)
-            if fallback_plan:
-                logger.warning("Using fallback plan without MCP tools due to validation error")
-                new_plan = Plan.model_validate(fallback_plan)
-                return Command(
-                    update={
-                        "messages": [AIMessage(content=full_response, name="planner")],
-                        "current_plan": new_plan,
-                    },
-                    goto="reporter",
-                )
-        except Exception as fallback_error:
-            logger.error(f"Fallback plan creation also failed: {fallback_error}")
-        
-        # 如果所有解析尝试都失败，继续到人工反馈
-        logger.warning("All plan parsing attempts failed, proceeding to human feedback")
-=======
     if isinstance(curr_plan, dict) and curr_plan.get("has_enough_context"):
         logger.info("Planner response has enough context.")
         new_plan = Plan.model_validate(curr_plan)
@@ -497,7 +253,6 @@
             },
             goto="reporter",
         )
->>>>>>> d34f4881
     return Command(
         update={
             "messages": [AIMessage(content=full_response, name="planner")],
@@ -540,63 +295,21 @@
         plan_iterations += 1
         # parse the plan
         new_plan = json.loads(current_plan)
-    except json.JSONDecodeError as e:
-        logger.warning(f"Planner response is not a valid JSON: {e}")
+    except json.JSONDecodeError:
+        logger.warning("Planner response is not a valid JSON")
         if plan_iterations > 1:  # the plan_iterations is increased before this check
             return Command(goto="reporter")
         else:
             return Command(goto="__end__")
 
-    # 验证和处理工具感知计划
-    try:
-        validated_plan = Plan.model_validate(new_plan)
-        logger.info(f"Successfully validated plan with {len(validated_plan.steps)} steps")
-        
-        # 记录工具使用情况
-        total_tools = 0
-        for step in validated_plan.steps:
-            if step.tools:
-                total_tools += len(step.tools)
-                logger.debug(f"Step '{step.title}' uses {len(step.tools)} tools")
-        
-        if total_tools > 0:
-            logger.info(f"Validated plan includes {total_tools} MCP tools across all steps")
-        
-        return Command(
-            update={
-                "current_plan": validated_plan,
-                "plan_iterations": plan_iterations,
-                "locale": new_plan["locale"],
-            },
-            goto=goto,
-        )
-        
-    except Exception as validation_error:
-        logger.error(f"Failed to validate plan with tools in human feedback: {validation_error}")
-        
-        # 回退机制：尝试创建不包含工具的计划
-        try:
-            fallback_plan = _create_fallback_plan(new_plan)
-            if fallback_plan:
-                logger.warning("Using fallback plan without MCP tools in human feedback due to validation error")
-                validated_plan = Plan.model_validate(fallback_plan)
-                return Command(
-                    update={
-                        "current_plan": validated_plan,
-                        "plan_iterations": plan_iterations,
-                        "locale": fallback_plan["locale"],
-                    },
-                    goto=goto,
-                )
-        except Exception as fallback_error:
-            logger.error(f"Fallback plan creation also failed in human feedback: {fallback_error}")
-        
-        # 如果所有验证尝试都失败，终止或返回报告节点
-        logger.error("All plan validation attempts failed in human feedback")
-        if plan_iterations > 1:
-            return Command(goto="reporter")
-        else:
-            return Command(goto="__end__")
+    return Command(
+        update={
+            "current_plan": Plan.model_validate(new_plan),
+            "plan_iterations": plan_iterations,
+            "locale": new_plan["locale"],
+        },
+        goto=goto,
+    )
 
 
 def coordinator_node(
