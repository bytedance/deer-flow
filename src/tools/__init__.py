# Copyright (c) 2025 Bytedance Ltd. and/or its affiliates
# SPDX-License-Identifier: MIT

import os

from .crawl import crawl_tool
from .python_repl import python_repl_tool
<<<<<<< HEAD
from .search import (
    tavily_search_tool,
    duckduckgo_search_tool,
    searx_search_tool,
    brave_search_tool,
    arxiv_search_tool,
)
from .tts import VolcengineTTS
from src.config import SELECTED_SEARCH_ENGINE, SearchEngine

# Map search engine names to their respective tools
search_tool_mappings = {
    SearchEngine.TAVILY.value: tavily_search_tool,
    SearchEngine.DUCKDUCKGO.value: duckduckgo_search_tool,
    SearchEngine.SEARXNG.value: searx_search_tool,
    SearchEngine.BRAVE_SEARCH.value: brave_search_tool,
    SearchEngine.ARXIV.value: arxiv_search_tool,
}

web_search_tool = search_tool_mappings.get(SELECTED_SEARCH_ENGINE, tavily_search_tool)
=======
from .search import get_web_search_tool
from .tts import VolcengineTTS
>>>>>>> 8bbcdbe4

__all__ = [
    "crawl_tool",
    "python_repl_tool",
    "get_web_search_tool",
    "VolcengineTTS",
]<|MERGE_RESOLUTION|>--- conflicted
+++ resolved
@@ -5,31 +5,8 @@
 
 from .crawl import crawl_tool
 from .python_repl import python_repl_tool
-<<<<<<< HEAD
-from .search import (
-    tavily_search_tool,
-    duckduckgo_search_tool,
-    searx_search_tool,
-    brave_search_tool,
-    arxiv_search_tool,
-)
-from .tts import VolcengineTTS
-from src.config import SELECTED_SEARCH_ENGINE, SearchEngine
-
-# Map search engine names to their respective tools
-search_tool_mappings = {
-    SearchEngine.TAVILY.value: tavily_search_tool,
-    SearchEngine.DUCKDUCKGO.value: duckduckgo_search_tool,
-    SearchEngine.SEARXNG.value: searx_search_tool,
-    SearchEngine.BRAVE_SEARCH.value: brave_search_tool,
-    SearchEngine.ARXIV.value: arxiv_search_tool,
-}
-
-web_search_tool = search_tool_mappings.get(SELECTED_SEARCH_ENGINE, tavily_search_tool)
-=======
 from .search import get_web_search_tool
 from .tts import VolcengineTTS
->>>>>>> 8bbcdbe4
 
 __all__ = [
     "crawl_tool",
