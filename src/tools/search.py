# Copyright (c) 2025 Bytedance Ltd. and/or its affiliates
# SPDX-License-Identifier: MIT

import logging
import os
from typing import List, Optional

from langchain_community.tools import (
    BraveSearch,
    DuckDuckGoSearchResults,
    SearxSearchRun,
    WikipediaQueryRun,
)
from langchain_community.tools.arxiv import ArxivQueryRun
from langchain_community.utilities import (
    ArxivAPIWrapper,
    BraveSearchWrapper,
    SearxSearchWrapper,
    WikipediaAPIWrapper,
)

from src.config import SELECTED_SEARCH_ENGINE, SearchEngine, load_yaml_config
from src.tools.bocha_search.bocha_search_tool import BochaSearchTool
from src.tools.decorators import create_logged_tool
from src.tools.infoquest_search.infoquest_search_results import InfoQuestSearchResults
from src.tools.tavily_search.tavily_search_results_with_images import (
    TavilySearchWithImages,
)

logger = logging.getLogger(__name__)

# Create logged versions of the search tools
LoggedTavilySearch = create_logged_tool(TavilySearchWithImages)
<<<<<<< HEAD
LoggedBochaSearch = create_logged_tool(BochaSearchTool)
=======
LoggedInfoQuestSearch = create_logged_tool(InfoQuestSearchResults)
>>>>>>> 6e0a7d6f
LoggedDuckDuckGoSearch = create_logged_tool(DuckDuckGoSearchResults)
LoggedBraveSearch = create_logged_tool(BraveSearch)
LoggedArxivSearch = create_logged_tool(ArxivQueryRun)
LoggedSearxSearch = create_logged_tool(SearxSearchRun)
LoggedWikipediaSearch = create_logged_tool(WikipediaQueryRun)


def get_search_config():
    config = load_yaml_config("conf.yaml")
    search_config = config.get("SEARCH_ENGINE", {})
    return search_config


# Get the selected search tool
def get_web_search_tool(max_search_results: int):
    search_config = get_search_config()

    if SELECTED_SEARCH_ENGINE == SearchEngine.TAVILY.value:
        # Get all Tavily search parameters from configuration with defaults
        include_domains: Optional[List[str]] = search_config.get("include_domains", [])
        exclude_domains: Optional[List[str]] = search_config.get("exclude_domains", [])
        include_answer: bool = search_config.get("include_answer", False)
        search_depth: str = search_config.get("search_depth", "advanced")
        include_raw_content: bool = search_config.get("include_raw_content", True)
        include_images: bool = search_config.get("include_images", True)
        include_image_descriptions: bool = include_images and search_config.get(
            "include_image_descriptions", True
        )

        logger.info(
            f"Tavily search configuration loaded: include_domains={include_domains}, "
            f"exclude_domains={exclude_domains}, include_answer={include_answer}, "
            f"search_depth={search_depth}, include_raw_content={include_raw_content}, "
            f"include_images={include_images}, include_image_descriptions={include_image_descriptions}"
        )

        return LoggedTavilySearch(
            name="web_search",
            max_results=max_search_results,
            include_answer=include_answer,
            search_depth=search_depth,
            include_raw_content=include_raw_content,
            include_images=include_images,
            include_image_descriptions=include_image_descriptions,
            include_domains=include_domains,
            exclude_domains=exclude_domains,
        )
<<<<<<< HEAD
    elif SELECTED_SEARCH_ENGINE == SearchEngine.BOCHA.value:
        # Bocha-specific configuration: freshness & summary are read from SEARCH_ENGINE section.
        freshness: str = search_config.get("freshness", "noLimit")
        summary: bool = search_config.get("summary", True)

        logger.info(
            "Bocha search configuration loaded: freshness=%s, summary=%s, max_results=%s",
            freshness,
            summary,
            max_search_results,
        )

        return LoggedBochaSearch(
            name="web_search",
            max_results=max_search_results,
            freshness=freshness,
            summary=summary,
=======
    elif SELECTED_SEARCH_ENGINE == SearchEngine.INFOQUEST.value:
        time_range = search_config.get("time_range", -1)
        site = search_config.get("site", "")
        logger.info(
            f"InfoQuest search configuration loaded: time_range={time_range}, site={site}"
        )
        return LoggedInfoQuestSearch(
            name="web_search",
            time_range=time_range,
            site=site,
>>>>>>> 6e0a7d6f
        )
    elif SELECTED_SEARCH_ENGINE == SearchEngine.DUCKDUCKGO.value:
        return LoggedDuckDuckGoSearch(
            name="web_search",
            num_results=max_search_results,
        )
    elif SELECTED_SEARCH_ENGINE == SearchEngine.BRAVE_SEARCH.value:
        return LoggedBraveSearch(
            name="web_search",
            search_wrapper=BraveSearchWrapper(
                api_key=os.getenv("BRAVE_SEARCH_API_KEY", ""),
                search_kwargs={"count": max_search_results},
            ),
        )
    elif SELECTED_SEARCH_ENGINE == SearchEngine.ARXIV.value:
        return LoggedArxivSearch(
            name="web_search",
            api_wrapper=ArxivAPIWrapper(
                top_k_results=max_search_results,
                load_max_docs=max_search_results,
                load_all_available_meta=True,
            ),
        )
    elif SELECTED_SEARCH_ENGINE == SearchEngine.SEARX.value:
        return LoggedSearxSearch(
            name="web_search",
            wrapper=SearxSearchWrapper(
                k=max_search_results,
            ),
        )
    elif SELECTED_SEARCH_ENGINE == SearchEngine.WIKIPEDIA.value:
        wiki_lang = search_config.get("wikipedia_lang", "en")
        wiki_doc_content_chars_max = search_config.get(
            "wikipedia_doc_content_chars_max", 4000
        )
        return LoggedWikipediaSearch(
            name="web_search",
            api_wrapper=WikipediaAPIWrapper(
                lang=wiki_lang,
                top_k_results=max_search_results,
                load_all_available_meta=True,
                doc_content_chars_max=wiki_doc_content_chars_max,
            ),
        )
    else:
        raise ValueError(f"Unsupported search engine: {SELECTED_SEARCH_ENGINE}")<|MERGE_RESOLUTION|>--- conflicted
+++ resolved
@@ -31,11 +31,8 @@
 
 # Create logged versions of the search tools
 LoggedTavilySearch = create_logged_tool(TavilySearchWithImages)
-<<<<<<< HEAD
 LoggedBochaSearch = create_logged_tool(BochaSearchTool)
-=======
 LoggedInfoQuestSearch = create_logged_tool(InfoQuestSearchResults)
->>>>>>> 6e0a7d6f
 LoggedDuckDuckGoSearch = create_logged_tool(DuckDuckGoSearchResults)
 LoggedBraveSearch = create_logged_tool(BraveSearch)
 LoggedArxivSearch = create_logged_tool(ArxivQueryRun)
@@ -83,7 +80,6 @@
             include_domains=include_domains,
             exclude_domains=exclude_domains,
         )
-<<<<<<< HEAD
     elif SELECTED_SEARCH_ENGINE == SearchEngine.BOCHA.value:
         # Bocha-specific configuration: freshness & summary are read from SEARCH_ENGINE section.
         freshness: str = search_config.get("freshness", "noLimit")
@@ -101,7 +97,7 @@
             max_results=max_search_results,
             freshness=freshness,
             summary=summary,
-=======
+        )
     elif SELECTED_SEARCH_ENGINE == SearchEngine.INFOQUEST.value:
         time_range = search_config.get("time_range", -1)
         site = search_config.get("site", "")
@@ -112,7 +108,6 @@
             name="web_search",
             time_range=time_range,
             site=site,
->>>>>>> 6e0a7d6f
         )
     elif SELECTED_SEARCH_ENGINE == SearchEngine.DUCKDUCKGO.value:
         return LoggedDuckDuckGoSearch(
