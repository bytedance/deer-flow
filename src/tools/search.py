# Copyright (c) 2025 Bytedance Ltd. and/or its affiliates
# SPDX-License-Identifier: MIT

import json
import logging
import os

from langchain_community.tools import BraveSearch, DuckDuckGoSearchResults
from langchain_community.tools.arxiv import ArxivQueryRun
from langchain_community.tools.searx_search.tool import SearxSearchResults
from langchain_community.utilities import ArxivAPIWrapper, BraveSearchWrapper, SearxSearchWrapper

from src.config import SearchEngine, SELECTED_SEARCH_ENGINE
from src.tools.tavily_search.tavily_search_results_with_images import (
    TavilySearchResultsWithImages,
)

from src.tools.searxng_search.searxng_search_api_wrapper import (
    CustomSearxSearchResults
)

from src.tools.decorators import create_logged_tool

logger = logging.getLogger(__name__)

# Create logged versions of the search tools
LoggedTavilySearch = create_logged_tool(TavilySearchResultsWithImages)
LoggedDuckDuckGoSearch = create_logged_tool(DuckDuckGoSearchResults)
LoggedBraveSearch = create_logged_tool(BraveSearch)
LoggedArxivSearch = create_logged_tool(ArxivQueryRun)


# Get the selected search tool
def get_web_search_tool(max_search_results: int):
    if SELECTED_SEARCH_ENGINE == SearchEngine.TAVILY.value:
        return LoggedTavilySearch(
            name="web_search",
            max_results=max_search_results,
            include_raw_content=True,
            include_images=True,
            include_image_descriptions=True,
        )
    elif SELECTED_SEARCH_ENGINE == SearchEngine.DUCKDUCKGO.value:
        return LoggedDuckDuckGoSearch(name="web_search", max_results=max_search_results)
    elif SELECTED_SEARCH_ENGINE == SearchEngine.BRAVE_SEARCH.value:
        return LoggedBraveSearch(
            name="web_search",
            search_wrapper=BraveSearchWrapper(
                api_key=os.getenv("BRAVE_SEARCH_API_KEY", ""),
                search_kwargs={"count": max_search_results},
            ),
        )
    elif SELECTED_SEARCH_ENGINE == SearchEngine.ARXIV.value:
        return LoggedArxivSearch(
            name="web_search",
            api_wrapper=ArxivAPIWrapper(
                top_k_results=max_search_results,
                load_max_docs=max_search_results,
                load_all_available_meta=True,
            ),
        )
    else:
        raise ValueError(f"Unsupported search engine: {SELECTED_SEARCH_ENGINE}")


LoggedSearxSearch = create_logged_tool(CustomSearxSearchResults)
searx_search_tool = LoggedSearxSearch(
        name="web_search",
        wrapper=SearxSearchWrapper(
            searx_host=os.getenv("SEARXNG_API_URL")
        ),
        max_results=SEARCH_MAX_RESULTS,
        # kwargs={"language": "en"}
)

if __name__ == "__main__":
<<<<<<< HEAD
    # results = LoggedDuckDuckGoSearch(
    #     name="web_search", max_results=SEARCH_MAX_RESULTS, output_format="list"
    # ).invoke("cute panda")
    # results = LoggedSearxSearch(
    #     name="web_search", max_results=SEARCH_MAX_RESULTS, output_format="list"
    # ).invoke("cute panda")

    # results = duckduckgo_search_tool.invoke("cute panda")
    os.environ["SEARCH_API"] = "tavily"
    results = tavily_search_tool.invoke("cute panda")
=======
    results = LoggedDuckDuckGoSearch(
        name="web_search", max_results=3, output_format="list"
    ).invoke("cute panda")
>>>>>>> 8bbcdbe4
    print(json.dumps(results, indent=2, ensure_ascii=False))<|MERGE_RESOLUTION|>--- conflicted
+++ resolved
@@ -74,7 +74,6 @@
 )
 
 if __name__ == "__main__":
-<<<<<<< HEAD
     # results = LoggedDuckDuckGoSearch(
     #     name="web_search", max_results=SEARCH_MAX_RESULTS, output_format="list"
     # ).invoke("cute panda")
@@ -84,10 +83,8 @@
 
     # results = duckduckgo_search_tool.invoke("cute panda")
     os.environ["SEARCH_API"] = "tavily"
-    results = tavily_search_tool.invoke("cute panda")
-=======
+    # results = tavily_search_tool.invoke("cute panda")
     results = LoggedDuckDuckGoSearch(
         name="web_search", max_results=3, output_format="list"
     ).invoke("cute panda")
->>>>>>> 8bbcdbe4
     print(json.dumps(results, indent=2, ensure_ascii=False))