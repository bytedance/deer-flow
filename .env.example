# Application Settings
DEBUG=True
APP_ENV=development

# docker build args
NEXT_PUBLIC_API_URL="http://localhost:8000/api"

AGENT_RECURSION_LIMIT=30

<<<<<<< HEAD
# Search Engine, Supported values: tavily (recommended), duckduckgo, brave_search, arxiv, searx
=======
# CORS settings
# Comma-separated list of allowed origins for CORS requests
# Example: ALLOWED_ORIGINS=http://localhost:3000,http://example.com
ALLOWED_ORIGINS=http://localhost:3000

# Enable or disable MCP server configuration, the default is false.
# Please enable this feature before securing your front-end and back-end in a managed environment.
# Otherwise, you system could be compromised.
ENABLE_MCP_SERVER_CONFIGURATION=false

# Enable or disable PYTHON_REPL configuration, the default is false.
# Please enable this feature before securing your in a managed environment.
# Otherwise, you system could be compromised.
ENABLE_PYTHON_REPL=false

# Search Engine, Supported values: tavily (recommended), duckduckgo, brave_search, arxiv
>>>>>>> 6bb0b955
SEARCH_API=tavily
TAVILY_API_KEY=tvly-xxx
# SEARX_HOST=xxx # Required only if SEARCH_API is searx.(compatible with both Searx and SearxNG)
# BRAVE_SEARCH_API_KEY=xxx # Required only if SEARCH_API is brave_search
# JINA_API_KEY=jina_xxx # Optional, default is None

# Optional, RAG provider
# RAG_PROVIDER=vikingdb_knowledge_base
# VIKINGDB_KNOWLEDGE_BASE_API_URL="api-knowledgebase.mlp.cn-beijing.volces.com"
# VIKINGDB_KNOWLEDGE_BASE_API_AK="AKxxx"
# VIKINGDB_KNOWLEDGE_BASE_API_SK=""
# VIKINGDB_KNOWLEDGE_BASE_RETRIEVAL_SIZE=15

# RAG_PROVIDER=ragflow
# RAGFLOW_API_URL="http://localhost:9388"
# RAGFLOW_API_KEY="ragflow-xxx"
# RAGFLOW_RETRIEVAL_SIZE=10
# RAGFLOW_CROSS_LANGUAGES=English,Chinese,Spanish,French,German,Japanese,Korean # Optional. To use RAGFlow's cross-language search, please separate each language with a single comma

# RAG_PROVIDER=dify
# DIFY_API_URL="https://api.dify.ai/v1"
# DIFY_API_KEY="dataset-xxx"

# MOI is a hybrid database that mainly serves enterprise users (https://www.matrixorigin.io/matrixone-intelligence)
# RAG_PROVIDER=moi
# MOI_API_URL="https://cluster.matrixonecloud.cn"
# MOI_API_KEY="xxx-xxx-xxx-xxx"
# MOI_RETRIEVAL_SIZE=10
# MOI_LIST_LIMIT=10


# RAG_PROVIDER: milvus  (using free milvus instance on zilliz cloud: https://docs.zilliz.com/docs/quick-start )
# RAG_PROVIDER=milvus
# MILVUS_URI=<endpoint_of_self_hosted_milvus_or_zilliz_cloud>
# MILVUS_USER=<username_of_self_hosted_milvus_or_zilliz_cloud>
# MILVUS_PASSWORD=<password_of_self_hosted_milvus_or_zilliz_cloud>
# MILVUS_COLLECTION=documents
# MILVUS_EMBEDDING_PROVIDER=openai # support openai,dashscope
# MILVUS_EMBEDDING_BASE_URL=
# MILVUS_EMBEDDING_MODEL=
# MILVUS_EMBEDDING_API_KEY=
# MILVUS_AUTO_LOAD_EXAMPLES=true

# RAG_PROVIDER: milvus  (using milvus lite on Mac or Linux)
# RAG_PROVIDER=milvus
# MILVUS_URI=./milvus_demo.db
# MILVUS_COLLECTION=documents
# MILVUS_EMBEDDING_PROVIDER=openai # support openai,dashscope
# MILVUS_EMBEDDING_BASE_URL=
# MILVUS_EMBEDDING_MODEL=
# MILVUS_EMBEDDING_API_KEY=
# MILVUS_AUTO_LOAD_EXAMPLES=true

# Optional, volcengine TTS for generating podcast
VOLCENGINE_TTS_APPID=xxx
VOLCENGINE_TTS_ACCESS_TOKEN=xxx
# VOLCENGINE_TTS_CLUSTER=volcano_tts # Optional, default is volcano_tts
# VOLCENGINE_TTS_VOICE_TYPE=BV700_V2_streaming # Optional, default is BV700_V2_streaming

# Option, for langsmith tracing and monitoring
# LANGSMITH_TRACING=true
# LANGSMITH_ENDPOINT="https://api.smith.langchain.com"
# LANGSMITH_API_KEY="xxx"
# LANGSMITH_PROJECT="xxx"

# [!NOTE]
# For model settings and other configurations, please refer to `docs/configuration_guide.md`

# Option, for langgraph mongodb checkpointer
# Enable LangGraph checkpoint saver, supports MongoDB, Postgres
#LANGGRAPH_CHECKPOINT_SAVER=true
# Set the database URL for saving checkpoints
#LANGGRAPH_CHECKPOINT_DB_URL=mongodb://localhost:27017/
#LANGGRAPH_CHECKPOINT_DB_URL=postgresql://localhost:5432/postgres<|MERGE_RESOLUTION|>--- conflicted
+++ resolved
@@ -7,9 +7,6 @@
 
 AGENT_RECURSION_LIMIT=30
 
-<<<<<<< HEAD
-# Search Engine, Supported values: tavily (recommended), duckduckgo, brave_search, arxiv, searx
-=======
 # CORS settings
 # Comma-separated list of allowed origins for CORS requests
 # Example: ALLOWED_ORIGINS=http://localhost:3000,http://example.com
@@ -25,8 +22,7 @@
 # Otherwise, you system could be compromised.
 ENABLE_PYTHON_REPL=false
 
-# Search Engine, Supported values: tavily (recommended), duckduckgo, brave_search, arxiv
->>>>>>> 6bb0b955
+# Search Engine, Supported values: tavily (recommended), duckduckgo, brave_search, arxiv, searx
 SEARCH_API=tavily
 TAVILY_API_KEY=tvly-xxx
 # SEARX_HOST=xxx # Required only if SEARCH_API is searx.(compatible with both Searx and SearxNG)
