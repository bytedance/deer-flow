# Application Settings
# Set to True to enable debug-level logging (shows detailed LLM prompts and responses)
# Recommended for development and troubleshooting
DEBUG=True
APP_ENV=development

# docker build args
NEXT_PUBLIC_API_URL="http://localhost:8000/api"

AGENT_RECURSION_LIMIT=30

# CORS settings
# Comma-separated list of allowed origins for CORS requests
# Example: ALLOWED_ORIGINS=http://localhost:3000,http://example.com
ALLOWED_ORIGINS=http://localhost:3000

# Enable or disable MCP server configuration, the default is false.
# Please enable this feature before securing your front-end and back-end in a managed environment.
# Otherwise, you system could be compromised.
ENABLE_MCP_SERVER_CONFIGURATION=false

# Enable or disable PYTHON_REPL configuration, the default is false.
# Please enable this feature before securing your in a managed environment.
# Otherwise, you system could be compromised.
ENABLE_PYTHON_REPL=false

# Search Engine, Supported values: tavily, infoquest (recommended), duckduckgo, brave_search, arxiv, searx, serper
SEARCH_API=tavily
TAVILY_API_KEY=tvly-xxx
INFOQUEST_API_KEY="infoquest-xxx"
# SERPER_API_KEY=xxx # Required only if SEARCH_API is serper
# SEARX_HOST=xxx # Required only if SEARCH_API is searx.(compatible with both Searx and SearxNG)
# BRAVE_SEARCH_API_KEY=xxx # Required only if SEARCH_API is brave_search
# JINA_API_KEY=jina_xxx # Optional, default is None

# Optional, RAG provider
# RAG_PROVIDER=vikingdb_knowledge_base
# VIKINGDB_KNOWLEDGE_BASE_API_URL="api-knowledgebase.mlp.cn-beijing.volces.com"
# VIKINGDB_KNOWLEDGE_BASE_API_AK="AKxxx"
# VIKINGDB_KNOWLEDGE_BASE_API_SK=""
# VIKINGDB_KNOWLEDGE_BASE_RETRIEVAL_SIZE=15

# RAG_PROVIDER=ragflow
# RAGFLOW_API_URL="http://localhost:9388"
# RAGFLOW_API_KEY="ragflow-xxx"
# RAGFLOW_RETRIEVAL_SIZE=10
# RAGFLOW_CROSS_LANGUAGES=English,Chinese,Spanish,French,German,Japanese,Korean # Optional. To use RAGFlow's cross-language search, please separate each language with a single comma

# RAG_PROVIDER=dify
# DIFY_API_URL="https://api.dify.ai/v1"
# DIFY_API_KEY="dataset-xxx"

# MOI is a hybrid database that mainly serves enterprise users (https://www.matrixorigin.io/matrixone-intelligence)
# RAG_PROVIDER=moi
# MOI_API_URL="https://cluster.matrixonecloud.cn"
# MOI_API_KEY="xxx-xxx-xxx-xxx"
# MOI_RETRIEVAL_SIZE=10
# MOI_LIST_LIMIT=10


# RAG_PROVIDER: milvus  (using free milvus instance on zilliz cloud: https://docs.zilliz.com/docs/quick-start )
# RAG_PROVIDER=milvus
# MILVUS_URI=<endpoint_of_self_hosted_milvus_or_zilliz_cloud>
# MILVUS_USER=<username_of_self_hosted_milvus_or_zilliz_cloud>
# MILVUS_PASSWORD=<password_of_self_hosted_milvus_or_zilliz_cloud>
# MILVUS_COLLECTION=documents
# MILVUS_EMBEDDING_PROVIDER=openai # support openai,dashscope
# MILVUS_EMBEDDING_BASE_URL=
# MILVUS_EMBEDDING_MODEL=
# MILVUS_EMBEDDING_API_KEY=
# MILVUS_AUTO_LOAD_EXAMPLES=true

# RAG_PROVIDER: milvus  (using milvus lite on Mac or Linux)
# RAG_PROVIDER=milvus
# MILVUS_URI=./milvus_demo.db
# MILVUS_COLLECTION=documents
# MILVUS_EMBEDDING_PROVIDER=openai # support openai,dashscope
# MILVUS_EMBEDDING_BASE_URL=
# MILVUS_EMBEDDING_MODEL=
# MILVUS_EMBEDDING_API_KEY=
# MILVUS_AUTO_LOAD_EXAMPLES=true

# RAG_PROVIDER: qdrant (using qdrant cloud or self-hosted: https://qdrant.tech/documentation/quick-start/)
# RAG_PROVIDER=qdrant
# QDRANT_LOCATION=https://xyz-example.eu-central.aws.cloud.qdrant.io:6333
# QDRANT_API_KEY=<your_qdrant_api_key>  # Optional, only for cloud/authenticated instances
# QDRANT_COLLECTION=documents
# QDRANT_EMBEDDING_PROVIDER=openai  # support openai,dashscope
# QDRANT_EMBEDDING_BASE_URL=
# QDRANT_EMBEDDING_MODEL=text-embedding-ada-002
# QDRANT_EMBEDDING_API_KEY=
# QDRANT_AUTO_LOAD_EXAMPLES=true

# Optional, volcengine TTS for generating podcast
VOLCENGINE_TTS_APPID=xxx
VOLCENGINE_TTS_ACCESS_TOKEN=xxx
# VOLCENGINE_TTS_CLUSTER=volcano_tts # Optional, default is volcano_tts
# VOLCENGINE_TTS_VOICE_TYPE=BV700_V2_streaming # Optional, default is BV700_V2_streaming

# Optional, for langsmith tracing and monitoring
# Highly recommended for production debugging and performance monitoring
# Get your API key from https://smith.langchain.com/
# LANGSMITH_TRACING=true
# LANGSMITH_ENDPOINT="https://api.smith.langchain.com"
# LANGSMITH_API_KEY="xxx"
# LANGSMITH_PROJECT="xxx"

<<<<<<< HEAD
# JWT Secret Key for authentication (required for production)
# Generate a secure random key at least 32 characters long
# Example: JWT_SECRET_KEY="your-very-secure-random-secret-key-with-mixed-characters-123!@#"
JWT_SECRET_KEY=your-very-secure-random-secret-key-with-mixed-characters-123!@#
=======
# Optional, LangChain verbose logging
# Enable these to see detailed LLM interactions in console/logs
# Useful for debugging but can be very verbose
# LANGCHAIN_VERBOSE=true
# LANGCHAIN_DEBUG=true
>>>>>>> 3e8f2ce3

# [!NOTE]
# For model settings and other configurations, please refer to `docs/configuration_guide.md`

# Option, for langgraph mongodb checkpointer
# Enable LangGraph checkpoint saver, supports MongoDB, Postgres
#LANGGRAPH_CHECKPOINT_SAVER=true
# Set the database URL for saving checkpoints
#LANGGRAPH_CHECKPOINT_DB_URL=mongodb://localhost:27017/
#LANGGRAPH_CHECKPOINT_DB_URL=postgresql://localhost:5432/postgres<|MERGE_RESOLUTION|>--- conflicted
+++ resolved
@@ -105,18 +105,16 @@
 # LANGSMITH_API_KEY="xxx"
 # LANGSMITH_PROJECT="xxx"
 
-<<<<<<< HEAD
 # JWT Secret Key for authentication (required for production)
 # Generate a secure random key at least 32 characters long
 # Example: JWT_SECRET_KEY="your-very-secure-random-secret-key-with-mixed-characters-123!@#"
 JWT_SECRET_KEY=your-very-secure-random-secret-key-with-mixed-characters-123!@#
-=======
+
 # Optional, LangChain verbose logging
 # Enable these to see detailed LLM interactions in console/logs
 # Useful for debugging but can be very verbose
 # LANGCHAIN_VERBOSE=true
 # LANGCHAIN_DEBUG=true
->>>>>>> 3e8f2ce3
 
 # [!NOTE]
 # For model settings and other configurations, please refer to `docs/configuration_guide.md`
