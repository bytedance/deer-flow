--- conflicted
+++ resolved
@@ -24,19 +24,10 @@
 # Otherwise, you system could be compromised.
 ENABLE_PYTHON_REPL=false
 
-<<<<<<< HEAD
-# Search Engine, Supported values: bocha, tavily (recommended), duckduckgo, brave_search, arxiv, searx
-# For internal deployments using Bocha as default, set SEARCH_API=bocha
-SEARCH_API=bocha
-BOCHA_API_KEY=bocha-xxx
-# TAVILY_API_KEY=tvly-xxx
-# BOCHA_API_BASE_URL=https://api.bochaai.com  # Optional override for intranet gateway
-=======
 # Search Engine, Supported values: tavily, infoquest (recommended), duckduckgo, brave_search, arxiv, searx
 SEARCH_API=tavily
 TAVILY_API_KEY=tvly-xxx
 INFOQUEST_API_KEY="infoquest-xxx"
->>>>>>> 6e0a7d6f
 # SEARX_HOST=xxx # Required only if SEARCH_API is searx.(compatible with both Searx and SearxNG)
 # BRAVE_SEARCH_API_KEY=xxx # Required only if SEARCH_API is brave_search
 # JINA_API_KEY=jina_xxx # Optional, default is None
