--- conflicted
+++ resolved
@@ -7,9 +7,6 @@
 
 AGENT_RECURSION_LIMIT=30
 
-<<<<<<< HEAD
-# Search Engine, Supported values: tavily (recommended), duckduckgo, brave_search, arxiv, generic_search
-=======
 # CORS settings
 # Comma-separated list of allowed origins for CORS requests
 # Example: ALLOWED_ORIGINS=http://localhost:3000,http://example.com
@@ -21,8 +18,7 @@
 # Otherwise, you system could be compromised.
 ENABLE_MCP_SERVER_CONFIGURATION=false
 
-# Search Engine, Supported values: tavily (recommended), duckduckgo, brave_search, arxiv
->>>>>>> 89c1b689
+# Search Engine, Supported values: tavily (recommended), duckduckgo, brave_search, arxiv, generic_search
 SEARCH_API=tavily
 TAVILY_API_KEY=tvly-xxx
 # BRAVE_SEARCH_API_KEY=xxx # Required only if SEARCH_API is brave_search
