--- conflicted
+++ resolved
@@ -1864,7 +1864,6 @@
     assert result.update["clarified_research_topic"] == "What is quantum computing?"
 
 
-<<<<<<< HEAD
 # ============================================================================
 # Issue #650: Pydantic validation errors (missing step_type field)
 # ============================================================================
@@ -2072,7 +2071,7 @@
         for step in fixed["steps"]:
             assert "step_type" in step
             assert step["step_type"] in ["research", "processing"]
-=======
+
 def test_clarification_skips_specific_topics():
     """Coordinator should skip clarification for already specific topics."""
     from langchain_core.messages import AIMessage
@@ -2122,5 +2121,4 @@
     assert (
         result.update["research_topic"]
         == "Research Plan for Improving Efficiency of AI e-commerce Video Synthesis Technology Based on Transformer Model"
-    )
->>>>>>> 975b344c
+    )