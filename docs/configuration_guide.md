# Configuration Guide

## Quick Settings

Copy the `conf.yaml.example` file to `conf.yaml` and modify the configurations to match your specific settings and requirements.

```bash
cd deer-flow
cp conf.yaml.example conf.yaml
```

## Which models does DeerFlow support?

In DeerFlow, we currently only support non-reasoning models. This means models like OpenAI's o1/o3 or DeepSeek's R1 are not supported yet, but we plan to add support for them in the future. Additionally, all Gemma-3 models are currently unsupported due to the lack of tool usage capabilities.

### Supported Models

`doubao-1.5-pro-32k-250115`, `gpt-4o`, `qwen-max-latest`,`qwen3-235b-a22b`,`qwen3-coder`, `gemini-2.0-flash`, `deepseek-v3`, and theoretically any other non-reasoning chat models that implement the OpenAI API specification.

> [!NOTE]
> The Deep Research process requires the model to have a **longer context window**, which is not supported by all models.
> A work-around is to set the `Max steps of a research plan` to `2` in the settings dialog located on the top right corner of the web page,
> or set `max_step_num` to `2` when invoking the API.

### How to switch models?
You can switch the model in use by modifying the `conf.yaml` file in the root directory of the project, using the configuration in the [litellm format](https://docs.litellm.ai/docs/providers/openai_compatible).

---

### How to use OpenAI-Compatible models?

DeerFlow supports integration with OpenAI-Compatible models, which are models that implement the OpenAI API specification. This includes various open-source and commercial models that provide API endpoints compatible with the OpenAI format. You can refer to [litellm OpenAI-Compatible](https://docs.litellm.ai/docs/providers/openai_compatible) for detailed documentation.
The following is a configuration example of `conf.yaml` for using OpenAI-Compatible models:

```yaml
# An example of Doubao models served by VolcEngine
BASIC_MODEL:
  base_url: "https://ark.cn-beijing.volces.com/api/v3"
  model: "doubao-1.5-pro-32k-250115"
  api_key: YOUR_API_KEY

# An example of Aliyun models
BASIC_MODEL:
  base_url: "https://dashscope.aliyuncs.com/compatible-mode/v1"
  model: "qwen-max-latest"
  api_key: YOUR_API_KEY

# An example of deepseek official models
BASIC_MODEL:
  base_url: "https://api.deepseek.com"
  model: "deepseek-chat"
  api_key: YOUR_API_KEY

# An example of Google Gemini models using OpenAI-Compatible interface
BASIC_MODEL:
  base_url: "https://generativelanguage.googleapis.com/v1beta/openai/"
  model: "gemini-2.0-flash"
  api_key: YOUR_API_KEY
```
The following is a configuration example of `conf.yaml` for using best opensource OpenAI-Compatible models:
```yaml
# Use latest deepseek-v3 to handle basic tasks, the open source SOTA model for basic tasks
BASIC_MODEL:
  base_url: https://api.deepseek.com
  model: "deepseek-v3"
  api_key: YOUR_API_KEY
  temperature: 0.6
  top_p: 0.90
# Use qwen3-235b-a22b to handle reasoning tasks, the open source SOTA model for reasoning
REASONING_MODEL:
  base_url: https://dashscope.aliyuncs.com/compatible-mode/v1
  model: "qwen3-235b-a22b-thinking-2507"
  api_key: YOUR_API_KEY
  temperature: 0.6
  top_p: 0.90
# Use qwen3-coder-480b-a35b-instruct to handle coding tasks, the open source SOTA model for coding
CODE_MODEL:
  base_url: https://dashscope.aliyuncs.com/compatible-mode/v1
  model: "qwen3-coder-480b-a35b-instruct"
  api_key: YOUR_API_KEY
  temperature: 0.6
  top_p: 0.90
```
In addition, you need to set the `AGENT_LLM_MAP` in `src/config/agents.py` to use the correct model for each agent. For example:

```python
# Define agent-LLM mapping
AGENT_LLM_MAP: dict[str, LLMType] = {
    "coordinator": "reasoning",
    "planner": "reasoning",
    "researcher": "reasoning",
    "coder": "basic",
    "reporter": "basic",
    "podcast_script_writer": "basic",
    "ppt_composer": "basic",
    "prose_writer": "basic",
    "prompt_enhancer": "basic",
}

<<<<<<< HEAD
### How to use Google AI Studio models?

DeerFlow supports native integration with Google AI Studio (formerly Google Generative AI) API. This provides direct access to Google's Gemini models with their full feature set and optimized performance.

To use Google AI Studio models, you need to:
1. Get your API key from [Google AI Studio](https://aistudio.google.com/app/apikey)
2. Set the `platform` field to `"google_aistudio"` in your configuration
3. Configure your model and API key

The following is a configuration example for using Google AI Studio models:

```yaml
# Google AI Studio native API (recommended for Google models)
BASIC_MODEL:
  platform: "google_aistudio"
  model: "gemini-2.5-flash"  # or "gemini-1.5-pro" ,...
  api_key: YOUR_GOOGLE_API_KEY # Get from https://aistudio.google.com/app/apikey

```

**Note:** The `platform: "google_aistudio"` field is required to distinguish from other providers that may offer Gemini models through OpenAI-compatible APIs.
```

=======
```
>>>>>>> dd9af1eb
### How to use models with self-signed SSL certificates?

If your LLM server uses self-signed SSL certificates, you can disable SSL certificate verification by adding the `verify_ssl: false` parameter to your model configuration:

```yaml
BASIC_MODEL:
  base_url: "https://your-llm-server.com/api/v1"
  model: "your-model-name"
  api_key: YOUR_API_KEY
  verify_ssl: false  # Disable SSL certificate verification for self-signed certificates
```

> [!WARNING]
> Disabling SSL certificate verification reduces security and should only be used in development environments or when you trust the LLM server. In production environments, it's recommended to use properly signed SSL certificates.

### How to use Ollama models?

DeerFlow supports the integration of Ollama models. You can refer to [litellm Ollama](https://docs.litellm.ai/docs/providers/ollama). <br>
The following is a configuration example of `conf.yaml` for using Ollama models(you might need to run the 'ollama serve' first):

```yaml
BASIC_MODEL:
  model: "model-name"  # Model name, which supports the completions API(important), such as: qwen3:8b, mistral-small3.1:24b, qwen2.5:3b
  base_url: "http://localhost:11434/v1" # Local service address of Ollama, which can be started/viewed via ollama serve
  api_key: "whatever"  # Mandatory, fake api_key with a random string you like :-)
```

### How to use OpenRouter models?

DeerFlow supports the integration of OpenRouter models. You can refer to [litellm OpenRouter](https://docs.litellm.ai/docs/providers/openrouter). To use OpenRouter models, you need to:
1. Obtain the OPENROUTER_API_KEY from OpenRouter (https://openrouter.ai/) and set it in the environment variable.
2. Add the `openrouter/` prefix before the model name.
3. Configure the correct OpenRouter base URL.

The following is a configuration example for using OpenRouter models:
1. Configure OPENROUTER_API_KEY in the environment variable (such as the `.env` file)
```ini
OPENROUTER_API_KEY=""
```
2. Set the model name in `conf.yaml`
```yaml
BASIC_MODEL:
  model: "openrouter/google/palm-2-chat-bison"
```

Note: The available models and their exact names may change over time. Please verify the currently available models and their correct identifiers in [OpenRouter's official documentation](https://openrouter.ai/docs).


### How to use Azure OpenAI chat models?

DeerFlow supports the integration of Azure OpenAI chat models. You can refer to [AzureChatOpenAI](https://python.langchain.com/api_reference/openai/chat_models/langchain_openai.chat_models.azure.AzureChatOpenAI.html). Configuration example of `conf.yaml`:
```yaml
BASIC_MODEL:
  model: "azure/gpt-4o-2024-08-06"
  azure_endpoint: $AZURE_OPENAI_ENDPOINT
  api_version: $OPENAI_API_VERSION
  api_key: $AZURE_OPENAI_API_KEY
```

## About Search Engine

### How to control search domains for Tavily?

DeerFlow allows you to control which domains are included or excluded in Tavily search results through the configuration file. This helps improve search result quality and reduce hallucinations by focusing on trusted sources.

`Tips`: it only supports Tavily currently. 

You can configure domain filtering in your `conf.yaml` file as follows:

```yaml
SEARCH_ENGINE:
  engine: tavily
  # Only include results from these domains (whitelist)
  include_domains:
    - trusted-news.com
    - gov.org
    - reliable-source.edu
  # Exclude results from these domains (blacklist)
  exclude_domains:
    - unreliable-site.com
    - spam-domain.net
```

## RAG (Retrieval-Augmented Generation) Configuration

DeerFlow supports multiple RAG providers for document retrieval. Configure the RAG provider by setting environment variables.

### Supported RAG Providers

- **RAGFlow**: Document retrieval using RAGFlow API
- **VikingDB Knowledge Base**: ByteDance's VikingDB knowledge base service
- **Milvus**: Open-source vector database for similarity search

### Milvus Configuration

To use Milvus as your RAG provider, set the following environment variables:

```bash
# RAG_PROVIDER: milvus  (using free milvus instance on zilliz cloud: https://docs.zilliz.com/docs/quick-start )
RAG_PROVIDER=milvus
MILVUS_URI=<endpoint_of_self_hosted_milvus_or_zilliz_cloud>
MILVUS_USER=<username_of_self_hosted_milvus_or_zilliz_cloud>
MILVUS_PASSWORD=<password_of_self_hosted_milvus_or_zilliz_cloud>
MILVUS_COLLECTION=documents
MILVUS_EMBEDDING_PROVIDER=openai
MILVUS_EMBEDDING_BASE_URL=
MILVUS_EMBEDDING_MODEL=
MILVUS_EMBEDDING_API_KEY=

# RAG_PROVIDER: milvus  (using milvus lite on Mac or Linux)
RAG_PROVIDER=milvus
MILVUS_URI=./milvus_demo.db
MILVUS_COLLECTION=documents
MILVUS_EMBEDDING_PROVIDER=openai
MILVUS_EMBEDDING_BASE_URL=
MILVUS_EMBEDDING_MODEL=
MILVUS_EMBEDDING_API_KEY=
```<|MERGE_RESOLUTION|>--- conflicted
+++ resolved
@@ -97,7 +97,7 @@
     "prompt_enhancer": "basic",
 }
 
-<<<<<<< HEAD
+
 ### How to use Google AI Studio models?
 
 DeerFlow supports native integration with Google AI Studio (formerly Google Generative AI) API. This provides direct access to Google's Gemini models with their full feature set and optimized performance.
@@ -121,9 +121,6 @@
 **Note:** The `platform: "google_aistudio"` field is required to distinguish from other providers that may offer Gemini models through OpenAI-compatible APIs.
 ```
 
-=======
-```
->>>>>>> dd9af1eb
 ### How to use models with self-signed SSL certificates?
 
 If your LLM server uses self-signed SSL certificates, you can disable SSL certificate verification by adding the `verify_ssl: false` parameter to your model configuration:
