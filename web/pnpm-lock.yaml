--- conflicted
+++ resolved
@@ -300,15 +300,12 @@
       tailwindcss:
         specifier: ^4.0.15
         version: 4.1.4
-<<<<<<< HEAD
       tsx:
         specifier: ^4.20.6
         version: 4.20.6
-=======
       ts-jest:
         specifier: ^29.4.5
         version: 29.4.5(@babel/core@7.28.5)(@jest/transform@30.2.0)(@jest/types@30.2.0)(babel-jest@30.2.0(@babel/core@7.28.5))(jest-util@30.2.0)(jest@30.2.0(@types/node@20.17.30))(typescript@5.8.3)
->>>>>>> 3e8f2ce3
       typescript:
         specifier: ^5.8.2
         version: 5.8.3
@@ -573,7 +570,6 @@
   '@emnapi/wasi-threads@1.0.1':
     resolution: {integrity: sha512-iIBu7mwkq4UQGeMEM8bLwNK962nXdhodeScX4slfQnRhEMMzvYivHhutCIk8uojvmASXXPC2WNEjwxFWk72Oqw==}
 
-<<<<<<< HEAD
   '@esbuild/aix-ppc64@0.25.10':
     resolution: {integrity: sha512-0NFWnA+7l41irNuaSVlLfgNT12caWJVLzp5eAVhZ0z1qpxbockccEt3s+149rE64VUI3Ml2zt8Nv5JVc4QXTsw==}
     engines: {node: '>=18'}
@@ -729,10 +725,8 @@
     engines: {node: '>=18'}
     cpu: [x64]
     os: [win32]
-=======
   '@emnapi/wasi-threads@1.1.0':
     resolution: {integrity: sha512-WI0DdZ8xFSbgMjR1sFsKABJ/C5OnRrjT06JXbZKexJGrDuPTzZdDYfFlsgcCXCyf+suG5QU2e/y1Wo2V/OapLQ==}
->>>>>>> 3e8f2ce3
 
   '@eslint-community/eslint-utils@4.6.1':
     resolution: {integrity: sha512-KTsJMmobmbrFLe3LDh0PC2FXpcSYJt/MLjlkh/9LEnmKYLSYmT/0EW9JWANjeoemiuZrmogti0tW5Ch+qNUYDw==}
@@ -3609,12 +3603,9 @@
   framework-utils@1.1.0:
     resolution: {integrity: sha512-KAfqli5PwpFJ8o3psRNs8svpMGyCSAe8nmGcjQ0zZBWN2H6dZDnq+ABp3N3hdUmFeMrLtjOCTXD4yplUJIWceg==}
 
-<<<<<<< HEAD
-=======
   fs.realpath@1.0.0:
     resolution: {integrity: sha512-OO0pH2lK6a0hZnAdau5ItzHPI6pUlvI7jMVnxUQRtw4owF2wk8lOSabtGDCTP4Ggrg2MbGnWO9X8K1t4+fGMDw==}
 
->>>>>>> 3e8f2ce3
   fsevents@2.3.3:
     resolution: {integrity: sha512-5xoDfX+fL7faATnagmWPpbFtwh/R77WmMMqqHGS65C3vvB0YHrgF+B1YmZ3441tMj5n63k0212XNoJwzlhffQw==}
     engines: {node: ^8.16.0 || ^10.6.0 || >=11.0.0}
@@ -6307,7 +6298,6 @@
       tslib: 2.8.1
     optional: true
 
-<<<<<<< HEAD
   '@esbuild/aix-ppc64@0.25.10':
     optional: true
 
@@ -6384,11 +6374,9 @@
     optional: true
 
   '@esbuild/win32-x64@0.25.10':
-=======
   '@emnapi/wasi-threads@1.1.0':
     dependencies:
       tslib: 2.8.1
->>>>>>> 3e8f2ce3
     optional: true
 
   '@eslint-community/eslint-utils@4.6.1(eslint@9.24.0(jiti@2.4.2))':
@@ -9503,11 +9491,8 @@
 
   framework-utils@1.1.0: {}
 
-<<<<<<< HEAD
-=======
   fs.realpath@1.0.0: {}
 
->>>>>>> 3e8f2ce3
   fsevents@2.3.3:
     optional: true
 
