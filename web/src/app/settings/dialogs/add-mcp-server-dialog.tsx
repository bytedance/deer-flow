// Copyright (c) 2025 Bytedance Ltd. and/or its affiliates
// SPDX-License-Identifier: MIT

import { Loader2 } from "lucide-react";
import { useCallback, useState } from "react";

import { Button } from "~/components/ui/button";
import {
  Dialog,
  DialogContent,
  DialogDescription,
  DialogFooter,
  DialogHeader,
  DialogTitle,
  DialogTrigger,
} from "~/components/ui/dialog";
import { Textarea } from "~/components/ui/textarea";
import { queryMCPServerMetadata } from "~/core/api";
import {
  MCPConfigSchema,
  type MCPServerMetadata,
  type SimpleMCPServerMetadata,
  type SimpleSSEMCPServerMetadata,
  type SimpleStdioMCPServerMetadata,
} from "~/core/mcp";

export function AddMCPServerDialog({
  onAdd,
}: {
  onAdd?: (servers: MCPServerMetadata[]) => void;
}) {
  const [open, setOpen] = useState(false);
  const [input, setInput] = useState("");
  const [validationError, setValidationError] = useState<string | null>("");
  const [error, setError] = useState<string | null>(null);
  const [processing, setProcessing] = useState(false);
  const handleChange = useCallback((value: string) => {
    setInput(value);
    if (!value.trim()) {
      setValidationError(null);
      return;
    }
    setValidationError(null);
    try {
      const parsed = JSON.parse(value);
      if (!("mcpServers" in parsed)) {
        setValidationError("Missing `mcpServers` in JSON");
        return;
      }
    } catch {
      setValidationError("Invalid JSON");
      return;
    }
    const result = MCPConfigSchema.safeParse(JSON.parse(value));
    if (!result.success) {
      if (result.error.errors[0]) {
        const error = result.error.errors[0];
        if (error.code === "invalid_union") {
          if (error.unionErrors[0]?.errors[0]) {
            setValidationError(error.unionErrors[0].errors[0].message);
            return;
          }
        }
      }
      const errorMessage =
        result.error.errors[0]?.message ?? "Validation failed";
      setValidationError(errorMessage);
      return;
    }

    const keys = Object.keys(result.data.mcpServers);
    if (keys.length === 0) {
      setValidationError("Missing server name in `mcpServers`");
      return;
    }
  }, []);
  const handleAdd = useCallback(async () => {
    const config = MCPConfigSchema.parse(JSON.parse(input));
    setInput(JSON.stringify(config, null, 2));
    const addingServers: SimpleMCPServerMetadata[] = [];
    for (const [key, server] of Object.entries(config.mcpServers)) {
      if ("command" in server) {
        const metadata: SimpleStdioMCPServerMetadata = {
          transport: "stdio",
          name: key,
          command: server.command,
          args: server.args,
          env: server.env,
        };
        addingServers.push(metadata);
      } else if ("url" in server) {
        const metadata: SimpleSSEMCPServerMetadata = {
          transport: "sse",
          name: key,
          url: server.url,
        };
        addingServers.push(metadata);
      }
    }
    setProcessing(true);

    const results: MCPServerMetadata[] = [];
    let processingServer: string | null = null;
    try {
      setError(null);
      for (const server of addingServers) {
        processingServer = server.name;
        const metadata = await queryMCPServerMetadata(server);
        results.push({ ...metadata, name: server.name, enabled: true });
      }
      if (results.length > 0) {
        onAdd?.(results);
      }
      setInput("");
      setOpen(false);
    } catch (e) {
      console.error(e);
      setError(`Failed to add server: ${processingServer}`);
    } finally {
      setProcessing(false);
    }
  }, [input, onAdd]);

  return (
    <Dialog open={open} onOpenChange={setOpen}>
      <DialogTrigger asChild>
        <Button size="sm">Add Servers</Button>
      </DialogTrigger>
      <DialogContent className="sm:max-w-[560px]">
        <DialogHeader>
          <DialogTitle>Add New MCP Servers</DialogTitle>
        </DialogHeader>
        <DialogDescription>
          DeerFlow uses the standard JSON MCP config to create a new server.
          <br />
          Paste your config below and click &quot;Add&quot; to add new servers.
        </DialogDescription>

        <main>
          <Textarea
<<<<<<< HEAD
            className="h-[360px] break-all"
=======
            className="h-[360px] sm:max-w-[510px]"
>>>>>>> 4fb053b6
            placeholder={
              'Example:\n\n{\n  "mcpServers": {\n    "My Server": {\n      "command": "python",\n      "args": [\n        "-m", "mcp_server"\n      ],\n      "env": {\n        "API_KEY": "YOUR_API_KEY"\n      }\n    }\n  }\n}'
            }
            value={input}
            onChange={(e) => handleChange(e.target.value)}
          />
        </main>

        <DialogFooter>
          <div className="flex h-10 w-full items-center justify-between gap-2">
            <div className="text-destructive flex-grow overflow-hidden text-sm">
              {validationError ?? error}
            </div>
            <div className="flex items-center gap-2">
              <Button variant="outline" onClick={() => setOpen(false)}>
                Cancel
              </Button>
              <Button
                className="w-24"
                type="submit"
                disabled={!input.trim() || !!validationError || processing}
                onClick={handleAdd}
              >
                {processing && <Loader2 className="animate-spin" />}
                Add
              </Button>
            </div>
          </div>
        </DialogFooter>
      </DialogContent>
    </Dialog>
  );
}<|MERGE_RESOLUTION|>--- conflicted
+++ resolved
@@ -138,11 +138,7 @@
 
         <main>
           <Textarea
-<<<<<<< HEAD
-            className="h-[360px] break-all"
-=======
-            className="h-[360px] sm:max-w-[510px]"
->>>>>>> 4fb053b6
+            className="h-[360px] sm:max-w-[510px] break-all"
             placeholder={
               'Example:\n\n{\n  "mcpServers": {\n    "My Server": {\n      "command": "python",\n      "args": [\n        "-m", "mcp_server"\n      ],\n      "env": {\n        "API_KEY": "YOUR_API_KEY"\n      }\n    }\n  }\n}'
             }
