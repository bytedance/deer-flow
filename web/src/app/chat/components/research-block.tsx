--- conflicted
+++ resolved
@@ -1,11 +1,7 @@
 // Copyright (c) 2025 Bytedance Ltd. and/or its affiliates
 // SPDX-License-Identifier: MIT
 
-<<<<<<< HEAD
-import { Check, Copy, Headphones, X, Download } from "lucide-react";
-=======
-import { Check, Copy, Headphones, Pencil, Undo2, X } from "lucide-react";
->>>>>>> 9dc78c38
+import { Check, Copy, Headphones, Pencil, Undo2, X, Download } from "lucide-react";
 import { useCallback, useEffect, useState } from "react";
 
 import { ScrollContainer } from "~/components/deer-flow/scroll-container";
@@ -68,7 +64,6 @@
     }, 1000);
   }, [reportId]);
 
-<<<<<<< HEAD
   // Download report as markdown
   const handleDownload = useCallback(() => {
     if (!reportId) {
@@ -94,11 +89,11 @@
       URL.revokeObjectURL(url);
     }, 0);
   }, [reportId]);
-=======
+
+    
   const handleEdit = useCallback(() => {
     setEditing((editing) => !editing);
   }, []);
->>>>>>> 9dc78c38
 
   // When the research id changes, set the active tab to activities
   useEffect(() => {
