// Copyright (c) 2025 Bytedance Ltd. and/or its affiliates
// SPDX-License-Identifier: MIT

import { MagicWandIcon } from "@radix-ui/react-icons";
import { AnimatePresence, motion } from "framer-motion";
import { ArrowUp, Lightbulb, X } from "lucide-react";
import { useTranslations } from "next-intl";
import { useCallback, useMemo, useRef, useState } from "react";

import { Detective } from "~/components/deer-flow/icons/detective";
import MessageInput, {
  type MessageInputRef,
} from "~/components/deer-flow/message-input";
import { ReportStyleDialog } from "~/components/deer-flow/report-style-dialog";
import { Tooltip } from "~/components/deer-flow/tooltip";
import { BorderBeam } from "~/components/magicui/border-beam";
import { Button } from "~/components/ui/button";
import { enhancePrompt } from "~/core/api";
import { useConfig } from "~/core/api/hooks";
import type { Option, Resource } from "~/core/messages";
import {
  setEnableDeepThinking,
  setEnableBackgroundInvestigation,
  useSettingsStore,
} from "~/core/store";
import { cn } from "~/lib/utils";

export function InputBox({
  className,
  responding,
  feedback,
  onSend,
  onCancel,
  onRemoveFeedback,
}: {
  className?: string;
  size?: "large" | "normal";
  responding?: boolean;
  feedback?: { option: Option } | null;
  onSend?: (
    message: string,
    options?: {
      interruptFeedback?: string;
      resources?: Array<Resource>;
    },
  ) => void;
  onCancel?: () => void;
  onRemoveFeedback?: () => void;
}) {
  const t = useTranslations("chat.inputBox");
  const tCommon = useTranslations("common");
  const enableDeepThinking = useSettingsStore(
    (state) => state.general.enableDeepThinking,
  );
  const backgroundInvestigation = useSettingsStore(
    (state) => state.general.enableBackgroundInvestigation,
  );
  const { config, loading } = useConfig();
  const reportStyle = useSettingsStore((state) => state.general.reportStyle);
  const containerRef = useRef<HTMLDivElement>(null);
  const inputRef = useRef<MessageInputRef>(null);
  const feedbackRef = useRef<HTMLDivElement>(null);

  // Enhancement state
  const [isEnhancing, setIsEnhancing] = useState(false);
  const [isEnhanceAnimating, setIsEnhanceAnimating] = useState(false);
  const [currentPrompt, setCurrentPrompt] = useState("");

  const handleSendMessage = useCallback(
    (message: string, resources: Array<Resource>) => {
      if (responding) {
        onCancel?.();
      } else {
        if (message.trim() === "") {
          return;
        }
        if (onSend) {
          onSend(message, {
            interruptFeedback: feedback?.option.value,
            resources,
          });
          onRemoveFeedback?.();
          // Clear enhancement animation after sending
          setIsEnhanceAnimating(false);
        }
      }
    },
    [responding, onCancel, onSend, feedback, onRemoveFeedback],
  );

  const handleEnhancePrompt = useCallback(async () => {
    if (currentPrompt.trim() === "" || isEnhancing) {
      return;
    }

    setIsEnhancing(true);
    setIsEnhanceAnimating(true);

    try {
      const enhancedPrompt = await enhancePrompt({
        prompt: currentPrompt,
        report_style: reportStyle.toUpperCase(),
      });

      // Add a small delay for better UX
      await new Promise((resolve) => setTimeout(resolve, 500));

      // Update the input with the enhanced prompt with animation
      if (inputRef.current) {
        inputRef.current.setContent(enhancedPrompt);
        setCurrentPrompt(enhancedPrompt);
      }

      // Keep animation for a bit longer to show the effect
      setTimeout(() => {
        setIsEnhanceAnimating(false);
      }, 1000);
    } catch (error) {
      console.error("Failed to enhance prompt:", error);
      setIsEnhanceAnimating(false);
      // Could add toast notification here
    } finally {
      setIsEnhancing(false);
    }
  }, [currentPrompt, isEnhancing, reportStyle]);

  return (
    <div
      className={cn(
        "bg-card relative flex h-full w-full flex-col rounded-[24px] border",
        className,
      )}
      ref={containerRef}
    >
      <div className="w-full">
        <AnimatePresence>
          {feedback && (
            <motion.div
              ref={feedbackRef}
              className="bg-background border-brand absolute top-0 left-0 mt-2 ml-4 flex items-center justify-center gap-1 rounded-2xl border px-2 py-0.5"
              initial={{ opacity: 0, scale: 0 }}
              animate={{ opacity: 1, scale: 1 }}
              exit={{ opacity: 0, scale: 0 }}
              transition={{ duration: 0.2, ease: "easeInOut" }}
            >
              <div className="text-brand flex h-full w-full items-center justify-center text-sm opacity-90">
                {feedback.option.text}
              </div>
              <X
                className="cursor-pointer opacity-60"
                size={16}
                onClick={onRemoveFeedback}
              />
            </motion.div>
          )}
          {isEnhanceAnimating && (
            <motion.div
              className="pointer-events-none absolute inset-0 z-20"
              initial={{ opacity: 0 }}
              animate={{ opacity: 1 }}
              exit={{ opacity: 0 }}
              transition={{ duration: 0.3 }}
            >
              <div className="relative h-full w-full">
                {/* Sparkle effect overlay */}
                <motion.div
                  className="absolute inset-0 rounded-[24px] bg-gradient-to-r from-blue-500/10 via-purple-500/10 to-blue-500/10"
                  animate={{
                    background: [
                      "linear-gradient(45deg, rgba(59, 130, 246, 0.1), rgba(147, 51, 234, 0.1), rgba(59, 130, 246, 0.1))",
                      "linear-gradient(225deg, rgba(147, 51, 234, 0.1), rgba(59, 130, 246, 0.1), rgba(147, 51, 234, 0.1))",
                      "linear-gradient(45deg, rgba(59, 130, 246, 0.1), rgba(147, 51, 234, 0.1), rgba(59, 130, 246, 0.1))",
                    ],
                  }}
                  transition={{ duration: 2, repeat: Infinity }}
                />
                {/* Floating sparkles */}
                {[...Array(6)].map((_, i) => (
                  <motion.div
                    key={i}
                    className="absolute h-2 w-2 rounded-full bg-blue-400"
                    style={{
                      left: `${20 + i * 12}%`,
                      top: `${30 + (i % 2) * 40}%`,
                    }}
                    animate={{
                      y: [-10, -20, -10],
                      opacity: [0, 1, 0],
                      scale: [0.5, 1, 0.5],
                    }}
                    transition={{
                      duration: 1.5,
                      repeat: Infinity,
                      delay: i * 0.2,
                    }}
                  />
                ))}
              </div>
            </motion.div>
          )}
        </AnimatePresence>
        <MessageInput
          className={cn(
            "h-24 px-4 pt-5",
            feedback && "pt-9",
            isEnhanceAnimating && "transition-all duration-500",
          )}
          ref={inputRef}
          loading={loading}
          config={config}
          onEnter={handleSendMessage}
          onChange={setCurrentPrompt}
        />
      </div>
      <div className="flex items-center px-4 py-2">
        <div className="flex grow gap-2">
          {config?.models.reasoning?.[0] && (
            <Tooltip
              className="max-w-60"
              title={
                <div>
                  <h3 className="mb-2 font-bold">
                    {t("deepThinkingTooltip.title", {
                      status: enableDeepThinking ? t("on") : t("off"),
                    })}
                  </h3>
                  <p>
<<<<<<< HEAD
                    {t("deepThinkingTooltip.description", {
                      model: reasoningModel || "",
                    })}
=======
                    When enabled, DeerFlow will use reasoning model (
                    {config.models.reasoning?.[0]}) to generate more thoughtful
                    plans.
>>>>>>> 5977b4a0
                  </p>
                </div>
              }
            >
              <Button
                className={cn(
                  "rounded-2xl",
                  enableDeepThinking && "!border-brand !text-brand",
                )}
                variant="outline"
                onClick={() => {
                  setEnableDeepThinking(!enableDeepThinking);
                }}
              >
                <Lightbulb /> {t("deepThinking")}
              </Button>
            </Tooltip>
          )}

          <Tooltip
            className="max-w-60"
            title={
              <div>
                <h3 className="mb-2 font-bold">
                  {t("investigationTooltip.title", {
                    status: backgroundInvestigation ? t("on") : t("off"),
                  })}
                </h3>
                <p>{t("investigationTooltip.description")}</p>
              </div>
            }
          >
            <Button
              className={cn(
                "rounded-2xl",
                backgroundInvestigation && "!border-brand !text-brand",
              )}
              variant="outline"
              onClick={() =>
                setEnableBackgroundInvestigation(!backgroundInvestigation)
              }
            >
              <Detective /> {t("investigation")}
            </Button>
          </Tooltip>
          <ReportStyleDialog />
        </div>
        <div className="flex shrink-0 items-center gap-2">
          <Tooltip title={t("enhancePrompt")}>
            <Button
              variant="ghost"
              size="icon"
              className={cn(
                "hover:bg-accent h-10 w-10",
                isEnhancing && "animate-pulse",
              )}
              onClick={handleEnhancePrompt}
              disabled={isEnhancing || currentPrompt.trim() === ""}
            >
              {isEnhancing ? (
                <div className="flex h-10 w-10 items-center justify-center">
                  <div className="bg-foreground h-3 w-3 animate-bounce rounded-full opacity-70" />
                </div>
              ) : (
                <MagicWandIcon className="text-brand" />
              )}
            </Button>
          </Tooltip>
          <Tooltip title={responding ? tCommon("stop") : tCommon("send")}>
            <Button
              variant="outline"
              size="icon"
              className={cn("h-10 w-10 rounded-full")}
              onClick={() => inputRef.current?.submit()}
            >
              {responding ? (
                <div className="flex h-10 w-10 items-center justify-center">
                  <div className="bg-foreground h-4 w-4 rounded-sm opacity-70" />
                </div>
              ) : (
                <ArrowUp />
              )}
            </Button>
          </Tooltip>
        </div>
      </div>
      {isEnhancing && (
        <>
          <BorderBeam
            duration={5}
            size={250}
            className="from-transparent via-red-500 to-transparent"
          />
          <BorderBeam
            duration={5}
            delay={3}
            size={250}
            className="from-transparent via-blue-500 to-transparent"
          />
        </>
      )}
    </div>
  );
}<|MERGE_RESOLUTION|>--- conflicted
+++ resolved
@@ -225,15 +225,9 @@
                     })}
                   </h3>
                   <p>
-<<<<<<< HEAD
                     {t("deepThinkingTooltip.description", {
-                      model: reasoningModel || "",
+                      model: config.models.reasoning?.[0] ?? "",
                     })}
-=======
-                    When enabled, DeerFlow will use reasoning model (
-                    {config.models.reasoning?.[0]}) to generate more thoughtful
-                    plans.
->>>>>>> 5977b4a0
                   </p>
                 </div>
               }
