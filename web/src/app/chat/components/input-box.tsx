// Copyright (c) 2025 Bytedance Ltd. and/or its affiliates
// SPDX-License-Identifier: MIT

import { MagicWandIcon } from "@radix-ui/react-icons";
import { AnimatePresence, motion } from "framer-motion";
import { ArrowUp, Lightbulb, X } from "lucide-react";
import { useTranslations } from "next-intl";
<<<<<<< HEAD
import { useCallback,  useRef, useState } from "react";
=======
import { useCallback, useRef, useState } from "react";
>>>>>>> 7694bb5d

import { Detective } from "~/components/deer-flow/icons/detective";
import MessageInput, {
  type MessageInputRef,
} from "~/components/deer-flow/message-input";
import { ReportStyleDialog } from "~/components/deer-flow/report-style-dialog";
import { Tooltip } from "~/components/deer-flow/tooltip";
import { BorderBeam } from "~/components/magicui/border-beam";
import { Button } from "~/components/ui/button";
import { enhancePrompt } from "~/core/api";
import { useConfig } from "~/core/api/hooks";
import type { Option, Resource } from "~/core/messages";
import {
  setEnableDeepThinking,
  setEnableBackgroundInvestigation,
  useSettingsStore,
} from "~/core/store";
import { cn } from "~/lib/utils";

export function InputBox({
  className,
  responding,
  feedback,
  onSend,
  onCancel,
  onRemoveFeedback,
}: {
  className?: string;
  size?: "large" | "normal";
  responding?: boolean;
  feedback?: { option: Option } | null;
  onSend?: (
    message: string,
    options?: {
      interruptFeedback?: string;
      resources?: Array<Resource>;
    },
  ) => void;
  onCancel?: () => void;
  onRemoveFeedback?: () => void;
}) {
  const t = useTranslations("chat.inputBox");
  const tCommon = useTranslations("common");
  const enableDeepThinking = useSettingsStore(
    (state) => state.general.enableDeepThinking,
  );
  const backgroundInvestigation = useSettingsStore(
    (state) => state.general.enableBackgroundInvestigation,
  );
  const { config, loading } = useConfig();
  const reportStyle = useSettingsStore((state) => state.general.reportStyle);
  const containerRef = useRef<HTMLDivElement>(null);
  const inputRef = useRef<MessageInputRef>(null);
  const feedbackRef = useRef<HTMLDivElement>(null);

  // Enhancement state
  const [isEnhancing, setIsEnhancing] = useState(false);
  const [isEnhanceAnimating, setIsEnhanceAnimating] = useState(false);
  const [currentPrompt, setCurrentPrompt] = useState("");

  const handleSendMessage = useCallback(
    (message: string, resources: Array<Resource>) => {
      if (responding) {
        onCancel?.();
      } else {
        if (message.trim() === "") {
          return;
        }
        if (onSend) {
          onSend(message, {
            interruptFeedback: feedback?.option.value,
            resources,
          });
          onRemoveFeedback?.();
          // Clear enhancement animation after sending
          setIsEnhanceAnimating(false);
        }
      }
    },
    [responding, onCancel, onSend, feedback, onRemoveFeedback],
  );

  const handleEnhancePrompt = useCallback(async () => {
    if (currentPrompt.trim() === "" || isEnhancing) {
      return;
    }

    setIsEnhancing(true);
    setIsEnhanceAnimating(true);

    try {
      const enhancedPrompt = await enhancePrompt({
        prompt: currentPrompt,
        report_style: reportStyle.toUpperCase(),
      });

      // Add a small delay for better UX
      await new Promise((resolve) => setTimeout(resolve, 500));

      // Update the input with the enhanced prompt with animation
      if (inputRef.current) {
        inputRef.current.setContent(enhancedPrompt);
        setCurrentPrompt(enhancedPrompt);
      }

      // Keep animation for a bit longer to show the effect
      setTimeout(() => {
        setIsEnhanceAnimating(false);
      }, 1000);
    } catch (error) {
      console.error("Failed to enhance prompt:", error);
      setIsEnhanceAnimating(false);
      // Could add toast notification here
    } finally {
      setIsEnhancing(false);
    }
  }, [currentPrompt, isEnhancing, reportStyle]);

  return (
    <div
      className={cn(
        "bg-card relative flex h-full w-full flex-col rounded-[24px] border",
        className,
      )}
      ref={containerRef}
    >
      <div className="w-full">
        <AnimatePresence>
          {feedback && (
            <motion.div
              ref={feedbackRef}
              className="bg-background border-brand absolute top-0 left-0 mt-2 ml-4 flex items-center justify-center gap-1 rounded-2xl border px-2 py-0.5"
              initial={{ opacity: 0, scale: 0 }}
              animate={{ opacity: 1, scale: 1 }}
              exit={{ opacity: 0, scale: 0 }}
              transition={{ duration: 0.2, ease: "easeInOut" }}
            >
              <div className="text-brand flex h-full w-full items-center justify-center text-sm opacity-90">
                {feedback.option.text}
              </div>
              <X
                className="cursor-pointer opacity-60"
                size={16}
                onClick={onRemoveFeedback}
              />
            </motion.div>
          )}
          {isEnhanceAnimating && (
            <motion.div
              className="pointer-events-none absolute inset-0 z-20"
              initial={{ opacity: 0 }}
              animate={{ opacity: 1 }}
              exit={{ opacity: 0 }}
              transition={{ duration: 0.3 }}
            >
              <div className="relative h-full w-full">
                {/* Sparkle effect overlay */}
                <motion.div
                  className="absolute inset-0 rounded-[24px] bg-gradient-to-r from-blue-500/10 via-purple-500/10 to-blue-500/10"
                  animate={{
                    background: [
                      "linear-gradient(45deg, rgba(59, 130, 246, 0.1), rgba(147, 51, 234, 0.1), rgba(59, 130, 246, 0.1))",
                      "linear-gradient(225deg, rgba(147, 51, 234, 0.1), rgba(59, 130, 246, 0.1), rgba(147, 51, 234, 0.1))",
                      "linear-gradient(45deg, rgba(59, 130, 246, 0.1), rgba(147, 51, 234, 0.1), rgba(59, 130, 246, 0.1))",
                    ],
                  }}
                  transition={{ duration: 2, repeat: Infinity }}
                />
                {/* Floating sparkles */}
                {[...Array(6)].map((_, i) => (
                  <motion.div
                    key={i}
                    className="absolute h-2 w-2 rounded-full bg-blue-400"
                    style={{
                      left: `${20 + i * 12}%`,
                      top: `${30 + (i % 2) * 40}%`,
                    }}
                    animate={{
                      y: [-10, -20, -10],
                      opacity: [0, 1, 0],
                      scale: [0.5, 1, 0.5],
                    }}
                    transition={{
                      duration: 1.5,
                      repeat: Infinity,
                      delay: i * 0.2,
                    }}
                  />
                ))}
              </div>
            </motion.div>
          )}
        </AnimatePresence>
        <MessageInput
          className={cn(
            "h-24 px-4 pt-5",
            feedback && "pt-9",
            isEnhanceAnimating && "transition-all duration-500",
          )}
          ref={inputRef}
          loading={loading}
          config={config}
          onEnter={handleSendMessage}
          onChange={setCurrentPrompt}
        />
      </div>
      <div className="flex items-center px-4 py-2">
        <div className="flex grow gap-2">
          {config?.models.reasoning?.[0] && (
            <Tooltip
              className="max-w-60"
              title={
                <div>
                  <h3 className="mb-2 font-bold">
                    {t("deepThinkingTooltip.title", {
                      status: enableDeepThinking ? t("on") : t("off"),
                    })}
                  </h3>
                  <p>
                    {t("deepThinkingTooltip.description", {
                      model: config.models.reasoning?.[0] ?? "",
                    })}
                  </p>
                </div>
              }
            >
              <Button
                className={cn(
                  "rounded-2xl",
                  enableDeepThinking && "!border-brand !text-brand",
                )}
                variant="outline"
                onClick={() => {
                  setEnableDeepThinking(!enableDeepThinking);
                }}
              >
                <Lightbulb /> {t("deepThinking")}
              </Button>
            </Tooltip>
          )}

          <Tooltip
            className="max-w-60"
            title={
              <div>
                <h3 className="mb-2 font-bold">
                  {t("investigationTooltip.title", {
                    status: backgroundInvestigation ? t("on") : t("off"),
                  })}
                </h3>
                <p>{t("investigationTooltip.description")}</p>
              </div>
            }
          >
            <Button
              className={cn(
                "rounded-2xl",
                backgroundInvestigation && "!border-brand !text-brand",
              )}
              variant="outline"
              onClick={() =>
                setEnableBackgroundInvestigation(!backgroundInvestigation)
              }
            >
              <Detective /> {t("investigation")}
            </Button>
          </Tooltip>
          <ReportStyleDialog />
        </div>
        <div className="flex shrink-0 items-center gap-2">
          <Tooltip title={t("enhancePrompt")}>
            <Button
              variant="ghost"
              size="icon"
              className={cn(
                "hover:bg-accent h-10 w-10",
                isEnhancing && "animate-pulse",
              )}
              onClick={handleEnhancePrompt}
              disabled={isEnhancing || currentPrompt.trim() === ""}
            >
              {isEnhancing ? (
                <div className="flex h-10 w-10 items-center justify-center">
                  <div className="bg-foreground h-3 w-3 animate-bounce rounded-full opacity-70" />
                </div>
              ) : (
                <MagicWandIcon className="text-brand" />
              )}
            </Button>
          </Tooltip>
          <Tooltip title={responding ? tCommon("stop") : tCommon("send")}>
            <Button
              variant="outline"
              size="icon"
              className={cn("h-10 w-10 rounded-full")}
              onClick={() => inputRef.current?.submit()}
            >
              {responding ? (
                <div className="flex h-10 w-10 items-center justify-center">
                  <div className="bg-foreground h-4 w-4 rounded-sm opacity-70" />
                </div>
              ) : (
                <ArrowUp />
              )}
            </Button>
          </Tooltip>
        </div>
      </div>
      {isEnhancing && (
        <>
          <BorderBeam
            duration={5}
            size={250}
            className="from-transparent via-red-500 to-transparent"
          />
          <BorderBeam
            duration={5}
            delay={3}
            size={250}
            className="from-transparent via-blue-500 to-transparent"
          />
        </>
      )}
    </div>
  );
}<|MERGE_RESOLUTION|>--- conflicted
+++ resolved
@@ -5,11 +5,8 @@
 import { AnimatePresence, motion } from "framer-motion";
 import { ArrowUp, Lightbulb, X } from "lucide-react";
 import { useTranslations } from "next-intl";
-<<<<<<< HEAD
-import { useCallback,  useRef, useState } from "react";
-=======
 import { useCallback, useRef, useState } from "react";
->>>>>>> 7694bb5d
+
 
 import { Detective } from "~/components/deer-flow/icons/detective";
 import MessageInput, {
