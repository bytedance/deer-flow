// Copyright (c) 2025 Bytedance Ltd. and/or its affiliates
// SPDX-License-Identifier: MIT

"use client";

import Mention from "@tiptap/extension-mention";
import { Editor, Extension, type Content } from "@tiptap/react";
import {
  EditorContent,
  type EditorInstance,
  EditorRoot,
  type JSONContent,
  StarterKit,
  Placeholder,
} from "novel";
import { Markdown } from "tiptap-markdown";
import { useDebouncedCallback } from "use-debounce";
import { useTranslations } from "next-intl";

import "~/styles/prosemirror.css";
import { resourceSuggestion } from "./resource-suggestion";
import React, { forwardRef, useEffect, useMemo, useRef } from "react";
import type { Resource } from "~/core/messages";
import { useConfig } from "~/core/api/hooks";
import { LoadingOutlined } from "@ant-design/icons";
import type { DeerFlowConfig } from "~/core/config";

export interface MessageInputRef {
  focus: () => void;
  submit: () => void;
  setContent: (content: string) => void;
}

export interface MessageInputProps {
  className?: string;
  placeholder?: string;
  loading?: boolean;
  config?: DeerFlowConfig | null;
  onChange?: (markdown: string) => void;
  onEnter?: (message: string, resources: Array<Resource>) => void;
}

function formatMessage(content: JSONContent) {
  if (content.content) {
    const output: {
      text: string;
      resources: Array<Resource>;
    } = {
      text: "",
      resources: [],
    };
    for (const node of content.content) {
      const { text, resources } = formatMessage(node);
      output.text += text;
      output.resources.push(...resources);
    }
    return output;
  } else {
    return formatItem(content);
  }
}

function formatItem(item: JSONContent): {
  text: string;
  resources: Array<Resource>;
} {
  if (item.type === "text") {
    return { text: item.text ?? "", resources: [] };
  }
  if (item.type === "mention") {
    return {
      text: `[${item.attrs?.label}](${item.attrs?.id})`,
      resources: [
        { uri: item.attrs?.id ?? "", title: item.attrs?.label ?? "" },
      ],
    };
  }
  return { text: "", resources: [] };
}

const MessageInput = forwardRef<MessageInputRef, MessageInputProps>(
<<<<<<< HEAD
  ({ className, onChange, onEnter }: MessageInputProps, ref) => {
    const t = useTranslations("messageInput");
=======
  (
    { className, loading, config, onChange, onEnter }: MessageInputProps,
    ref,
  ) => {
>>>>>>> 5977b4a0
    const editorRef = useRef<Editor>(null);
    const handleEnterRef = useRef<
      ((message: string, resources: Array<Resource>) => void) | undefined
    >(onEnter);
    const debouncedUpdates = useDebouncedCallback(
      async (editor: EditorInstance) => {
        if (onChange) {
          // Get the plain text content for prompt enhancement
          const { text } = formatMessage(editor.getJSON() ?? []);
          onChange(text);
        }
      },
      200,
    );

    React.useImperativeHandle(ref, () => ({
      focus: () => {
        editorRef.current?.view.focus();
      },
      submit: () => {
        if (onEnter) {
          const { text, resources } = formatMessage(
            editorRef.current?.getJSON() ?? [],
          );
          onEnter(text, resources);
        }
        editorRef.current?.commands.clearContent();
      },
      setContent: (content: string) => {
        if (editorRef.current) {
          editorRef.current.commands.setContent(content);
        }
      },
    }));

    useEffect(() => {
      handleEnterRef.current = onEnter;
    }, [onEnter]);

    const extensions = useMemo(() => {
      const extensions = [
        StarterKit,
        Markdown.configure({
          html: true,
          tightLists: true,
          tightListClass: "tight",
          bulletListMarker: "-",
          linkify: false,
          breaks: false,
          transformPastedText: false,
          transformCopiedText: false,
        }),
        Placeholder.configure({
          showOnlyCurrent: false,
<<<<<<< HEAD
          placeholder: provider ? t("placeholderWithRag") : t("placeholder"),
=======
          placeholder: config?.rag.provider
            ? "What can I do for you? \nYou may refer to RAG resources by using @."
            : "What can I do for you?",
>>>>>>> 5977b4a0
          emptyEditorClass: "placeholder",
        }),
        Extension.create({
          name: "keyboardHandler",
          addKeyboardShortcuts() {
            return {
              Enter: () => {
                if (handleEnterRef.current) {
                  const { text, resources } = formatMessage(
                    this.editor.getJSON() ?? [],
                  );
                  handleEnterRef.current(text, resources);
                }
                return this.editor.commands.clearContent();
              },
            };
          },
        }),
      ];
      if (config?.rag.provider) {
        extensions.push(
          Mention.configure({
            HTMLAttributes: {
              class: "mention",
            },
            suggestion: resourceSuggestion,
          }) as Extension,
        );
      }
      return extensions;
    }, [config]);

    if (loading) {
      return (
        <div className={className}>
          <LoadingOutlined />
        </div>
      );
    }

    return (
      <div className={className}>
        <EditorRoot>
          <EditorContent
            immediatelyRender={false}
            extensions={extensions}
            className="border-muted h-full w-full overflow-auto"
            editorProps={{
              attributes: {
                class:
                  "prose prose-base dark:prose-invert inline-editor font-default focus:outline-none max-w-full",
              },
              transformPastedHTML: transformPastedHTML,
            }}
            onCreate={({ editor }) => {
              editorRef.current = editor;
            }}
            onUpdate={({ editor }) => {
              debouncedUpdates(editor);
            }}
          ></EditorContent>
        </EditorRoot>
      </div>
    );
  },
);

function transformPastedHTML(html: string) {
  try {
    // Strip HTML from user-pasted content
    const tempEl = document.createElement("div");
    tempEl.innerHTML = html;

    return tempEl.textContent || tempEl.innerText || "";
  } catch (error) {
    console.error("Error transforming pasted HTML", error);

    return "";
  }
}

export default MessageInput;<|MERGE_RESOLUTION|>--- conflicted
+++ resolved
@@ -79,15 +79,11 @@
 }
 
 const MessageInput = forwardRef<MessageInputRef, MessageInputProps>(
-<<<<<<< HEAD
-  ({ className, onChange, onEnter }: MessageInputProps, ref) => {
-    const t = useTranslations("messageInput");
-=======
   (
     { className, loading, config, onChange, onEnter }: MessageInputProps,
     ref,
   ) => {
->>>>>>> 5977b4a0
+    const t = useTranslations("messageInput");
     const editorRef = useRef<Editor>(null);
     const handleEnterRef = useRef<
       ((message: string, resources: Array<Resource>) => void) | undefined
@@ -142,13 +138,7 @@
         }),
         Placeholder.configure({
           showOnlyCurrent: false,
-<<<<<<< HEAD
-          placeholder: provider ? t("placeholderWithRag") : t("placeholder"),
-=======
-          placeholder: config?.rag.provider
-            ? "What can I do for you? \nYou may refer to RAG resources by using @."
-            : "What can I do for you?",
->>>>>>> 5977b4a0
+          placeholder: config?.rag.provider ? t("placeholderWithRag") : t("placeholder"),
           emptyEditorClass: "placeholder",
         }),
         Extension.create({
