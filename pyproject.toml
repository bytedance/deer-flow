--- conflicted
+++ resolved
@@ -31,15 +31,9 @@
     "inquirerpy>=0.3.4",
     "arxiv>=2.2.0",
     "mcp>=1.6.0",
-<<<<<<< HEAD
-    "langchain-mcp-adapters==0.0.9",
-    "MarkItDown[all]",
-    "filetype"
-=======
     "langchain-mcp-adapters>=0.0.9",
     "MarkItDown[all]",
     "filetype>=1.2.0",
->>>>>>> c00c59c1
 ]
 
 [project.optional-dependencies]
