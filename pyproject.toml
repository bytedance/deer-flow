[build-system]
requires = ["hatchling"]
build-backend = "hatchling.build"

[project]
name = "deer-flow"
version = "0.1.0"
description = "DeerFlow project"
readme = "README.md"
requires-python = ">=3.12"
dependencies = [
    "httpx>=0.28.1",
    "langchain-community>=0.3.19",
    "langchain-experimental>=0.3.4",
    "langchain-openai>=0.3.8",
    "langgraph>=0.3.5",
    "readabilipy>=0.3.0",
    "python-dotenv>=1.0.1",
    "socksio>=1.0.0",
    "markdownify>=1.1.0",
    "fastapi>=0.110.0",
    "uvicorn>=0.27.1",
    "sse-starlette>=1.6.5",
    "pandas>=2.2.3",
    "numpy>=2.2.3",
    "yfinance>=0.2.54",
    "litellm>=1.63.11",
    "json-repair>=0.7.0",
    "jinja2>=3.1.3",
    "duckduckgo-search>=8.0.0",
    "inquirerpy>=0.3.4",
    "arxiv>=2.2.0",
    "mcp>=1.11.0",
    "langchain-mcp-adapters>=0.0.9",
    "langchain-deepseek>=0.1.3",
    "wikipedia>=1.4.0",
    "langchain-tavily<0.3",
    "langgraph-checkpoint-mongodb>=0.1.4",
    "langgraph-checkpoint-postgres==2.0.21",
<<<<<<< HEAD
    "pymilvus>=2.3.0",
    "langchain-milvus>=0.2.1",
=======
    "psycopg[binary]>=3.2.9",
>>>>>>> 00571267
]

[project.optional-dependencies]
dev = [
    "ruff",
    "langgraph-cli[inmem]>=0.2.10",
]
test = [
    "pytest>=7.4.0",
    "pytest-cov>=4.1.0",
    "pytest-asyncio>=1.0.0",
    "pytest-cov>=6.0.0",
    "asyncpg-stubs>=0.30.2",
    "mongomock>=4.3.0",
    "pytest-postgresql>=7.0.2",
]

[tool.uv]
required-version = ">=0.6.15"

[tool.pytest.ini_options]
testpaths = ["tests"]
python_files = ["test_*.py"]
addopts = "-v --cov=src --cov-report=term-missing"
filterwarnings = [
    "ignore::DeprecationWarning",
    "ignore::UserWarning",
]

[tool.coverage.report]
fail_under = 25

[tool.hatch.build.targets.wheel]
packages = ["src"]

[tool.ruff]
line-length = 88
indent-width = 4
target-version = "py312"
extend-include = ["*.pyi"]

[tool.ruff.format]
indent-style = "space"
line-ending = "auto"
exclude = ['^/build/']
<|MERGE_RESOLUTION|>--- conflicted
+++ resolved
@@ -37,12 +37,9 @@
     "langchain-tavily<0.3",
     "langgraph-checkpoint-mongodb>=0.1.4",
     "langgraph-checkpoint-postgres==2.0.21",
-<<<<<<< HEAD
     "pymilvus>=2.3.0",
     "langchain-milvus>=0.2.1",
-=======
     "psycopg[binary]>=3.2.9",
->>>>>>> 00571267
 ]
 
 [project.optional-dependencies]
