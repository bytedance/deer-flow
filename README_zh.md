# 🦌 DeerFlow

[![Python 3.12+](https://img.shields.io/badge/python-3.12+-blue.svg)](https://www.python.org/downloads/)
[![License: MIT](https://img.shields.io/badge/License-MIT-yellow.svg)](https://opensource.org/licenses/MIT)

[English](./README.md) | [简体中文](./README_zh.md) | [日本語](./README_ja.md) | [Deutsch](./README_de.md) | [Español](./README_es.md) | [Русский](./README_ru.md) |[Portuguese](./README_pt.md)

> 源于开源，回馈开源。

**DeerFlow**（**D**eep **E**xploration and **E**fficient **R**esearch **Flow**）是一个社区驱动的深度研究框架，它建立在开源社区的杰出工作基础之上。我们的目标是将语言模型与专业工具（如网络搜索、爬虫和 Python 代码执行）相结合，同时回馈使这一切成为可能的社区。

请访问[DeerFlow 的官方网站](https://deerflow.tech/)了解更多详情。

## 演示

### 视频

https://github.com/user-attachments/assets/f3786598-1f2a-4d07-919e-8b99dfa1de3e

在此演示中，我们展示了如何使用 DeerFlow：

- 无缝集成 MCP 服务
- 进行深度研究过程并生成包含图像的综合报告
- 基于生成的报告创建播客音频

### 回放示例

- [埃菲尔铁塔与最高建筑相比有多高？](https://deerflow.tech/chat?replay=eiffel-tower-vs-tallest-building)
- [GitHub 上最热门的仓库有哪些？](https://deerflow.tech/chat?replay=github-top-trending-repo)
- [撰写关于南京传统美食的文章](https://deerflow.tech/chat?replay=nanjing-traditional-dishes)
- [如何装饰租赁公寓？](https://deerflow.tech/chat?replay=rental-apartment-decoration)
- [访问我们的官方网站探索更多回放示例。](https://deerflow.tech/#case-studies)

---

## 📑 目录

- [🚀 快速开始](#快速开始)
- [🌟 特性](#特性)
- [🏗️ 架构](#架构)
- [🛠️ 开发](#开发)
- [🗣️ 文本转语音集成](#文本转语音集成)
- [📚 示例](#示例)
- [❓ 常见问题](#常见问题)
- [📜 许可证](#许可证)
- [💖 致谢](#致谢)
- [⭐ Star History](#star-History)

## 快速开始

DeerFlow 使用 Python 开发，并配有用 Node.js 编写的 Web UI。为确保顺利的设置过程，我们推荐使用以下工具：

### 推荐工具

- **[`uv`](https://docs.astral.sh/uv/getting-started/installation/):**
  简化 Python 环境和依赖管理。`uv`会自动在根目录创建虚拟环境并为您安装所有必需的包—无需手动安装 Python 环境。

- **[`nvm`](https://github.com/nvm-sh/nvm):**
  轻松管理多个 Node.js 运行时版本。

- **[`pnpm`](https://pnpm.io/installation):**
  安装和管理 Node.js 项目的依赖。

### 环境要求

确保您的系统满足以下最低要求：

- **[Python](https://www.python.org/downloads/):** 版本 `3.12+`
- **[Node.js](https://nodejs.org/en/download/):** 版本 `22+`

### 安装

```bash
# 克隆仓库
git clone https://github.com/bytedance/deer-flow.git
cd deer-flow

# 安装依赖，uv将负责Python解释器和虚拟环境的创建，并安装所需的包
uv sync

# 使用您的API密钥配置.env
# Tavily: https://app.tavily.com/home
# Brave_SEARCH: https://brave.com/search/api/
# 火山引擎TTS: 如果您有TTS凭证，请添加
cp .env.example .env

# 查看下方的"支持的搜索引擎"和"文本转语音集成"部分了解所有可用选项

# 为您的LLM模型和API密钥配置conf.yaml
# 请参阅'docs/configuration_guide.md'获取更多详情
cp conf.yaml.example conf.yaml

# 安装marp用于PPT生成
# https://github.com/marp-team/marp-cli?tab=readme-ov-file#use-package-manager
brew install marp-cli
```

可选，通过[pnpm](https://pnpm.io/installation)安装 Web UI 依赖：

```bash
cd deer-flow/web
pnpm install
```

### 配置

请参阅[配置指南](docs/configuration_guide.md)获取更多详情。

> [!注意]
> 在启动项目之前，请仔细阅读指南，并更新配置以匹配您的特定设置和要求。

### 控制台 UI

运行项目的最快方法是使用控制台 UI。

```bash
# 在类bash的shell中运行项目
uv run main.py
```

### Web UI

本项目还包括一个 Web UI，提供更加动态和引人入胜的交互体验。

> [!注意]
> 您需要先安装 Web UI 的依赖。

```bash
# 在开发模式下同时运行后端和前端服务器
# 在macOS/Linux上
./bootstrap.sh -d

# 在Windows上
bootstrap.bat -d
```

打开浏览器并访问[`http://localhost:3000`](http://localhost:3000)探索 Web UI。

在[`web`](./web/)目录中探索更多详情。

## 支持的搜索引擎

DeerFlow 支持多种搜索引擎，可以在`.env`文件中通过`SEARCH_API`变量进行配置：

- **Tavily**（默认）：专为 AI 应用设计的专业搜索 API

  - 需要在`.env`文件中设置`TAVILY_API_KEY`
  - 注册地址：https://app.tavily.com/home

- **DuckDuckGo**：注重隐私的搜索引擎

  - 无需 API 密钥

- **Brave Search**：具有高级功能的注重隐私的搜索引擎

  - 需要在`.env`文件中设置`BRAVE_SEARCH_API_KEY`
  - 注册地址：https://brave.com/search/api/

- **Arxiv**：用于学术研究的科学论文搜索
  - 无需 API 密钥
  - 专为科学和学术论文设计

要配置您首选的搜索引擎，请在`.env`文件中设置`SEARCH_API`变量：

```bash
# 选择一个：tavily, duckduckgo, brave_search, arxiv
SEARCH_API=tavily
```

## 特性

### 核心能力

<<<<<<< HEAD
- �� **LLM集成**
    - 通过OpenAI兼容的API接口支持各种模型
    - 支持开源模型如Qwen
    - 兼容OpenAI的API接口
    - 多层LLM系统适用于不同复杂度的任务
=======
- 🤖 **LLM 集成**
  - 通过[litellm](https://docs.litellm.ai/docs/providers)支持集成大多数模型
  - 支持开源模型如 Qwen
  - 兼容 OpenAI 的 API 接口
  - 多层 LLM 系统适用于不同复杂度的任务
>>>>>>> c6bbc595

### 工具和 MCP 集成

- 🔍 **搜索和检索**

  - 通过 Tavily、Brave Search 等进行网络搜索
  - 使用 Jina 进行爬取
  - 高级内容提取

- 🔗 **MCP 无缝集成**
  - 扩展私有域访问、知识图谱、网页浏览等能力
  - 促进多样化研究工具和方法的集成

### 人机协作

- 🧠 **人在环中**

  - 支持使用自然语言交互式修改研究计划
  - 支持自动接受研究计划

- 📝 **报告后期编辑**
  - 支持类 Notion 的块编辑
  - 允许 AI 优化，包括 AI 辅助润色、句子缩短和扩展
  - 由[tiptap](https://tiptap.dev/)提供支持

### 内容创作

- 🎙️ **播客和演示文稿生成**
  - AI 驱动的播客脚本生成和音频合成
  - 自动创建简单的 PowerPoint 演示文稿
  - 可定制模板以满足个性化内容需求

## 架构

DeerFlow 实现了一个模块化的多智能体系统架构，专为自动化研究和代码分析而设计。该系统基于 LangGraph 构建，实现了灵活的基于状态的工作流，其中组件通过定义良好的消息传递系统进行通信。

![架构图](./assets/architecture.png)

> 在[deerflow.tech](https://deerflow.tech/#multi-agent-architecture)上查看实时演示

系统采用了精简的工作流程，包含以下组件：

1. **协调器**：管理工作流生命周期的入口点

   - 根据用户输入启动研究过程
   - 在适当时候将任务委派给规划器
   - 作为用户和系统之间的主要接口

2. **规划器**：负责任务分解和规划的战略组件

   - 分析研究目标并创建结构化执行计划
   - 确定是否有足够的上下文或是否需要更多研究
   - 管理研究流程并决定何时生成最终报告

3. **研究团队**：执行计划的专业智能体集合：

   - **研究员**：使用网络搜索引擎、爬虫甚至 MCP 服务等工具进行网络搜索和信息收集。
   - **编码员**：使用 Python REPL 工具处理代码分析、执行和技术任务。
     每个智能体都可以访问针对其角色优化的特定工具，并在 LangGraph 框架内运行

4. **报告员**：研究输出的最终阶段处理器
   - 汇总研究团队的发现
   - 处理和组织收集的信息
   - 生成全面的研究报告

## 开发

### 测试

运行测试套件：

```bash
# 运行所有测试
make test

# 运行特定测试文件
pytest tests/integration/test_workflow.py

# 运行覆盖率测试
make coverage
```

### 代码质量

```bash
# 运行代码检查
make lint

# 格式化代码
make format
```

### 使用 LangGraph Studio 进行调试

DeerFlow 使用 LangGraph 作为其工作流架构。您可以使用 LangGraph Studio 实时调试和可视化工作流。

#### 本地运行 LangGraph Studio

DeerFlow 包含一个`langgraph.json`配置文件，该文件定义了 LangGraph Studio 的图结构和依赖关系。该文件指向项目中定义的工作流图，并自动从`.env`文件加载环境变量。

##### Mac

```bash
# 如果您没有uv包管理器，请安装它
curl -LsSf https://astral.sh/uv/install.sh | sh

# 安装依赖并启动LangGraph服务器
uvx --refresh --from "langgraph-cli[inmem]" --with-editable . --python 3.12 langgraph dev --allow-blocking
```

##### Windows / Linux

```bash
# 安装依赖
pip install -e .
pip install -U "langgraph-cli[inmem]"

# 启动LangGraph服务器
langgraph dev
```

启动 LangGraph 服务器后，您将在终端中看到几个 URL：

- API: http://127.0.0.1:2024
- Studio UI: https://smith.langchain.com/studio/?baseUrl=http://127.0.0.1:2024
- API 文档: http://127.0.0.1:2024/docs

在浏览器中打开 Studio UI 链接以访问调试界面。

#### 使用 LangGraph Studio

在 Studio UI 中，您可以：

1. 可视化工作流图并查看组件如何连接
2. 实时跟踪执行情况，了解数据如何在系统中流动
3. 检查工作流每个步骤的状态
4. 通过检查每个组件的输入和输出来调试问题
5. 在规划阶段提供反馈以完善研究计划

当您在 Studio UI 中提交研究主题时，您将能够看到整个工作流执行过程，包括：

- 创建研究计划的规划阶段
- 可以修改计划的反馈循环
- 每个部分的研究和写作阶段
- 最终报告生成

### 启用 LangSmith 追踪

DeerFlow 支持 LangSmith 追踪功能，帮助您调试和监控工作流。要启用 LangSmith 追踪：

1. 确保您的 `.env` 文件中有以下配置（参见 `.env.example`）：
   ```bash
   LANGSMITH_TRACING=true
   LANGSMITH_ENDPOINT="https://api.smith.langchain.com"
   LANGSMITH_API_KEY="xxx"
   LANGSMITH_PROJECT="xxx"
   ```

2. 通过运行以下命令本地启动 LangSmith 追踪：
   ```bash
   langgraph dev
   ```

这将在 LangGraph Studio 中启用追踪可视化，并将您的追踪发送到 LangSmith 进行监控和分析。

## Docker

您也可以使用 Docker 运行此项目。

首先，您需要阅读下面的[配置](#配置)部分。确保`.env`和`.conf.yaml`文件已准备就绪。

其次，构建您自己的 Web 服务器 Docker 镜像：

```bash
docker build -t deer-flow-api .
```

最后，启动运行 Web 服务器的 Docker 容器：

```bash
# 将deer-flow-api-app替换为您首选的容器名称
docker run -d -t -p 8000:8000 --env-file .env --name deer-flow-api-app deer-flow-api

# 停止服务器
docker stop deer-flow-api-app
```

### Docker Compose

您也可以使用 docker compose 设置此项目：

```bash
# 构建docker镜像
docker compose build

# 启动服务器
docker compose up
```

## 文本转语音集成

DeerFlow 现在包含一个文本转语音(TTS)功能，允许您将研究报告转换为语音。此功能使用火山引擎 TTS API 生成高质量的文本音频。速度、音量和音调等特性也可以自定义。

### 使用 TTS API

您可以通过`/api/tts`端点访问 TTS 功能：

```bash
# 使用curl的API调用示例
curl --location 'http://localhost:8000/api/tts' \
--header 'Content-Type: application/json' \
--data '{
    "text": "这是文本转语音功能的测试。",
    "speed_ratio": 1.0,
    "volume_ratio": 1.0,
    "pitch_ratio": 1.0
}' \
--output speech.mp3
```

## 示例

以下示例展示了 DeerFlow 的功能：

### 研究报告

1. **OpenAI Sora 报告** - OpenAI 的 Sora AI 工具分析

   - 讨论功能、访问方式、提示工程、限制和伦理考虑
   - [查看完整报告](examples/openai_sora_report.md)

2. **Google 的 Agent to Agent 协议报告** - Google 的 Agent to Agent (A2A)协议概述

   - 讨论其在 AI 智能体通信中的作用及其与 Anthropic 的 Model Context Protocol (MCP)的关系
   - [查看完整报告](examples/what_is_agent_to_agent_protocol.md)

3. **什么是 MCP？** - 对"MCP"一词在多个上下文中的全面分析

   - 探讨 AI 中的 Model Context Protocol、化学中的 Monocalcium Phosphate 和电子学中的 Micro-channel Plate
   - [查看完整报告](examples/what_is_mcp.md)

4. **比特币价格波动** - 最近比特币价格走势分析

   - 研究市场趋势、监管影响和技术指标
   - 基于历史数据提供建议
   - [查看完整报告](examples/bitcoin_price_fluctuation.md)

5. **什么是 LLM？** - 对大型语言模型的深入探索

   - 讨论架构、训练、应用和伦理考虑
   - [查看完整报告](examples/what_is_llm.md)

6. **如何使用 Claude 进行深度研究？** - 在深度研究中使用 Claude 的最佳实践和工作流程

   - 涵盖提示工程、数据分析和与其他工具的集成
   - [查看完整报告](examples/how_to_use_claude_deep_research.md)

7. **医疗保健中的 AI 采用：影响因素** - 影响医疗保健中 AI 采用的因素分析

   - 讨论 AI 技术、数据质量、伦理考虑、经济评估、组织准备度和数字基础设施
   - [查看完整报告](examples/AI_adoption_in_healthcare.md)

8. **量子计算对密码学的影响** - 量子计算对密码学影响的分析

   - 讨论经典密码学的漏洞、后量子密码学和抗量子密码解决方案
   - [查看完整报告](examples/Quantum_Computing_Impact_on_Cryptography.md)

9. **克里斯蒂亚诺·罗纳尔多的表现亮点** - 克里斯蒂亚诺·罗纳尔多表现亮点的分析
   - 讨论他的职业成就、国际进球和在各种比赛中的表现
   - [查看完整报告](examples/Cristiano_Ronaldo's_Performance_Highlights.md)

要运行这些示例或创建您自己的研究报告，您可以使用以下命令：

```bash
# 使用特定查询运行
uv run main.py "哪些因素正在影响医疗保健中的AI采用？"

# 使用自定义规划参数运行
uv run main.py --max_plan_iterations 3 "量子计算如何影响密码学？"

# 在交互模式下运行，带有内置问题
uv run main.py --interactive

# 或者使用基本交互提示运行
uv run main.py

# 查看所有可用选项
uv run main.py --help
```

### 交互模式

应用程序现在支持带有英文和中文内置问题的交互模式：

1. 启动交互模式：

   ```bash
   uv run main.py --interactive
   ```

2. 选择您偏好的语言（English 或中文）

3. 从内置问题列表中选择或选择提出您自己问题的选项

4. 系统将处理您的问题并生成全面的研究报告

### 人在环中

DeerFlow 包含一个人在环中机制，允许您在执行研究计划前审查、编辑和批准：

1. **计划审查**：启用人在环中时，系统将在执行前向您展示生成的研究计划

2. **提供反馈**：您可以：

   - 通过回复`[ACCEPTED]`接受计划
   - 通过提供反馈编辑计划（例如，`[EDIT PLAN] 添加更多关于技术实现的步骤`）
   - 系统将整合您的反馈并生成修订后的计划

3. **自动接受**：您可以启用自动接受以跳过审查过程：

   - 通过 API：在请求中设置`auto_accepted_plan: true`

4. **API 集成**：使用 API 时，您可以通过`feedback`参数提供反馈：
   ```json
   {
     "messages": [{ "role": "user", "content": "什么是量子计算？" }],
     "thread_id": "my_thread_id",
     "auto_accepted_plan": false,
     "feedback": "[EDIT PLAN] 包含更多关于量子算法的内容"
   }
   ```

### 命令行参数

应用程序支持多个命令行参数来自定义其行为：

- **query**：要处理的研究查询（可以是多个词）
- **--interactive**：以交互模式运行，带有内置问题
- **--max_plan_iterations**：最大规划周期数（默认：1）
- **--max_step_num**：研究计划中的最大步骤数（默认：3）
- **--debug**：启用详细调试日志

## 常见问题

请参阅[FAQ.md](docs/FAQ.md)获取更多详情。

## 许可证

本项目是开源的，遵循[MIT 许可证](./LICENSE)。

## 致谢

DeerFlow 建立在开源社区的杰出工作基础之上。我们深深感谢所有使 DeerFlow 成为可能的项目和贡献者。诚然，我们站在巨人的肩膀上。

我们要向以下项目表达诚挚的感谢，感谢他们的宝贵贡献：

- **[LangChain](https://github.com/langchain-ai/langchain)**：他们卓越的框架为我们的 LLM 交互和链提供动力，实现了无缝集成和功能。
- **[LangGraph](https://github.com/langchain-ai/langgraph)**：他们在多智能体编排方面的创新方法对于实现 DeerFlow 复杂工作流至关重要。

这些项目展示了开源协作的变革力量，我们很自豪能够在他们的基础上构建。

### 核心贡献者

衷心感谢`DeerFlow`的核心作者，他们的愿景、热情和奉献使这个项目得以实现：

- **[Daniel Walnut](https://github.com/hetaoBackend/)**
- **[Henry Li](https://github.com/magiccube/)**

您坚定不移的承诺和专业知识是 DeerFlow 成功的驱动力。我们很荣幸有您引领这一旅程。

## Star History

[![Star History Chart](https://api.star-history.com/svg?repos=bytedance/deer-flow&type=Date)](https://star-history.com/#bytedance/deer-flow&Date)<|MERGE_RESOLUTION|>--- conflicted
+++ resolved
@@ -171,24 +171,15 @@
 
 ### 核心能力
 
-<<<<<<< HEAD
-- �� **LLM集成**
-    - 通过OpenAI兼容的API接口支持各种模型
-    - 支持开源模型如Qwen
-    - 兼容OpenAI的API接口
-    - 多层LLM系统适用于不同复杂度的任务
-=======
 - 🤖 **LLM 集成**
-  - 通过[litellm](https://docs.litellm.ai/docs/providers)支持集成大多数模型
+  - 通过OpenAI兼容的API接口支持各种模型
   - 支持开源模型如 Qwen
   - 兼容 OpenAI 的 API 接口
   - 多层 LLM 系统适用于不同复杂度的任务
->>>>>>> c6bbc595
 
 ### 工具和 MCP 集成
 
 - 🔍 **搜索和检索**
-
   - 通过 Tavily、Brave Search 等进行网络搜索
   - 使用 Jina 进行爬取
   - 高级内容提取
