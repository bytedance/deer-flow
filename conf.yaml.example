--- conflicted
+++ resolved
@@ -61,10 +61,6 @@
 #   # When interrupt is triggered, user will be prompted to approve/reject
 #   # Approved keywords: "approved", "approve", "yes", "proceed", "continue", "ok", "okay", "accepted", "accept"
 
-<<<<<<< HEAD
-# Search engine configuration (used by Tavily / Bocha, etc.)
-# SEARCH_ENGINE:
-=======
 # Search engine configuration
 # Supported engines: tavily, infoquest
 # SEARCH_ENGINE:
@@ -72,7 +68,6 @@
 #   engine: tavily or infoquest
 #   
 #   # The following parameters are specific to Tavily
->>>>>>> 6e0a7d6f
 #   # Only include results from these domains
 #   include_domains:
 #     - example.com
@@ -83,25 +78,20 @@
 #   # Exclude results from these domains
 #   exclude_domains:
 #     - example.com
-#   # Include an answer in the search results (Tavily)
+#   # Include an answer in the search results
 #   include_answer: false
-#   # Search depth: "basic" or "advanced" (Tavily)
+#   # Search depth: "basic" or "advanced"
 #   search_depth: "advanced"
-#   # Include raw content from pages (Tavily)
+#   # Include raw content from pages
 #   include_raw_content: true
-#   # Include images in search results (Tavily)
+#   # Include images in search results
 #   include_images: true
-#   # Include descriptions for images (Tavily)
+#   # Include descriptions for images
 #   include_image_descriptions: true
 #   # Minimum score threshold for results (0-1)
 #   min_score_threshold: 0.0
 #   # Maximum content length per page
 #   max_content_length_per_page: 4000
-<<<<<<< HEAD
-#   # Bocha-specific options
-#   freshness: "noLimit"  # oneDay | oneWeek | oneMonth | oneYear | noLimit
-#   summary: true         # Whether Bocha should return long text summary
-=======
 #   
 #   # The following parameters are specific to InfoQuest
 #   # Used to limit the scope of search results, only returns content within the specified time range. Set to -1 to disable time filtering
@@ -126,5 +116,4 @@
 #   timeout: 30
 #   # Timeout for navigating to the page (in seconds)
 #   # Set to positive value to enable, -1 to disable
-#   navi_timeout: 15
->>>>>>> 6e0a7d6f
+#   navi_timeout: 15