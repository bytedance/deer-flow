# [!NOTE]
<<<<<<< HEAD
# Read the `docs/configuration_guide.md` carefully, and update the configurations to match your specific settings and requirements.
# - Replace `api_key` with your own credentials
# - Replace `base_url` and `model` name if you want to use a custom model
# - Set `verify_ssl` to `false` if your LLM server uses self-signed certificates
=======
# Read the `docs/configuration_guide.md` carefully, and update the
# configurations to match your specific settings and requirements.
# - Replace `api_key` with your own credentials.
# - Replace `base_url` and `model` name if you want to use a custom model.
# - A restart is required every time you change the `config.yaml` file.
>>>>>>> dcdd7288

BASIC_MODEL:
  base_url: https://ark.cn-beijing.volces.com/api/v3
  model: "doubao-1-5-pro-32k-250115"
  api_key: xxxx
<<<<<<< HEAD
  # verify_ssl: false  # Uncomment this line to disable SSL certificate verification for self-signed certificates
=======

# Reasoning model is optional.
# Uncomment the following settings if you want to use reasoning model
# for planning.

# REASONING_MODEL:
#   base_url: https://ark-cn-beijing.bytedance.net/api/v3
#   model: "doubao-1-5-thinking-pro-m-250428"
#   api_key: xxxx
>>>>>>> dcdd7288
<|MERGE_RESOLUTION|>--- conflicted
+++ resolved
@@ -1,25 +1,17 @@
 # [!NOTE]
-<<<<<<< HEAD
-# Read the `docs/configuration_guide.md` carefully, and update the configurations to match your specific settings and requirements.
-# - Replace `api_key` with your own credentials
-# - Replace `base_url` and `model` name if you want to use a custom model
-# - Set `verify_ssl` to `false` if your LLM server uses self-signed certificates
-=======
 # Read the `docs/configuration_guide.md` carefully, and update the
 # configurations to match your specific settings and requirements.
 # - Replace `api_key` with your own credentials.
 # - Replace `base_url` and `model` name if you want to use a custom model.
+# - Set `verify_ssl` to `false` if your LLM server uses self-signed certificates
 # - A restart is required every time you change the `config.yaml` file.
->>>>>>> dcdd7288
 
 BASIC_MODEL:
   base_url: https://ark.cn-beijing.volces.com/api/v3
   model: "doubao-1-5-pro-32k-250115"
   api_key: xxxx
-<<<<<<< HEAD
   # verify_ssl: false  # Uncomment this line to disable SSL certificate verification for self-signed certificates
-=======
-
+ 
 # Reasoning model is optional.
 # Uncomment the following settings if you want to use reasoning model
 # for planning.
@@ -27,5 +19,4 @@
 # REASONING_MODEL:
 #   base_url: https://ark-cn-beijing.bytedance.net/api/v3
 #   model: "doubao-1-5-thinking-pro-m-250428"
-#   api_key: xxxx
->>>>>>> dcdd7288
+#   api_key: xxxx